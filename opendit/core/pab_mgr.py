--- conflicted
+++ resolved
@@ -11,25 +11,6 @@
 class PABConfig:
     def __init__(
         self,
-<<<<<<< HEAD
-        steps: int = 100,
-        cross_broadcast: bool = False,
-        cross_threshold: list = [100, 900],
-        cross_gap: int = 5,
-        spatial_broadcast: bool = False,
-        spatial_threshold: list = [100, 900],
-        spatial_gap: int = 2,
-        temporal_broadcast: bool = False,
-        temporal_threshold: list = [100, 900],
-        temporal_gap: int = 3,
-        diffusion_skip: bool = False,
-        diffusion_timestep_respacing: list = None,
-        diffusion_skip_timestep: list = None,
-        # mlp
-        mlp_skip: bool = False,
-        mlp_spatial_skip_config: dict = None,
-        mlp_temporal_skip_config: dict = None,
-=======
         steps: int,
         cross_broadcast: bool,
         cross_threshold: list,
@@ -43,7 +24,9 @@
         diffusion_skip: bool,
         diffusion_timestep_respacing: list,
         diffusion_skip_timestep: list,
->>>>>>> b66d2a9f
+        mlp_skip: bool = False,
+        mlp_spatial_skip_config: dict = None,
+        mlp_temporal_skip_config: dict = None,
     ):
         self.steps = steps
 
@@ -63,7 +46,6 @@
         self.diffusion_timestep_respacing = diffusion_timestep_respacing
         self.diffusion_skip_timestep = diffusion_skip_timestep
 
-<<<<<<< HEAD
         self.mlp_skip = mlp_skip
         self.mlp_spatial_skip_config = mlp_spatial_skip_config
         self.mlp_temporal_skip_config = mlp_temporal_skip_config
@@ -71,19 +53,6 @@
         self.temporal_mlp_outputs = {}
         self.spatial_mlp_outputs = {}
 
-        if dist.get_rank() == 0:
-            print(
-                f"\n\
-Init SkipManager:\n\
-    steps={steps}\n\
-    cross_broadcast={cross_broadcast}, cross_threshold={cross_threshold}, cross_gap={cross_gap}\n\
-    spatial_broadcast={spatial_broadcast}, spatial_threshold={spatial_threshold}, spatial_gap={spatial_gap}\n\
-    temporal_broadcast={temporal_broadcast}, temporal_threshold={temporal_threshold}, temporal_gap={temporal_gap}\n\
-    mlp_skip={mlp_skip}\n\
-\n",
-                end="",
-            )
-=======
 
 class PABManager:
     def __init__(self, config: PABConfig):
@@ -94,7 +63,6 @@
         init_prompt += f" temporal_broadcast: {config.temporal_broadcast}, temporal_threshold: {config.temporal_threshold}, temporal_gap: {config.temporal_gap}."
         init_prompt += f" cross_broadcast: {config.cross_broadcast}, cross_threshold: {config.cross_threshold}, cross_gap: {config.cross_gap}."
         logger.info(init_prompt)
->>>>>>> b66d2a9f
 
     def if_broadcast_cross(self, timestep: int, count: int):
         if (
@@ -269,50 +237,9 @@
         return self.temporal_mlp_outputs
 
 
-<<<<<<< HEAD
-def set_pab_manager(
-    steps: int = 100,
-    cross_broadcast: bool = False,
-    cross_threshold: list = [100, 900],
-    cross_gap: int = 5,
-    spatial_broadcast: bool = False,
-    spatial_threshold: list = [100, 900],
-    spatial_gap: int = 2,
-    temporal_broadcast: bool = False,
-    temporal_threshold: list = [100, 900],
-    temporal_gap: int = 3,
-    diffusion_skip: bool = False,
-    diffusion_timestep_respacing: list = None,
-    diffusion_skip_timestep: list = None,
-    # mlp
-    mlp_skip: bool = False,
-    mlp_spatial_skip_config: dict = None,
-    mlp_temporal_skip_config: dict = None,
-):
-    global PAB_MANAGER
-    PAB_MANAGER = PABManager(
-        steps,
-        cross_broadcast,
-        cross_threshold,
-        cross_gap,
-        spatial_broadcast,
-        spatial_threshold,
-        spatial_gap,
-        temporal_broadcast,
-        temporal_threshold,
-        temporal_gap,
-        diffusion_skip,
-        diffusion_timestep_respacing,
-        diffusion_skip_timestep,
-        mlp_skip,
-        mlp_spatial_skip_config,
-        mlp_temporal_skip_config,
-    )
-=======
 def set_pab_manager(config: PABConfig):
     global PAB_MANAGER
     PAB_MANAGER = PABManager(config)
->>>>>>> b66d2a9f
 
 
 def enable_pab():
