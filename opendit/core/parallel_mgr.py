from typing import Optional

import torch
import torch.distributed as dist
from colossalai.cluster.process_group_mesh import ProcessGroupMesh
from torch.distributed import ProcessGroup

from opendit.utils.logging import init_dist_logger, logger
from opendit.utils.utils import set_seed

PARALLEL_MANAGER = None


class ParallelManager(ProcessGroupMesh):
    def __init__(self, dp_size, cp_size, sp_size):
        super().__init__(dp_size, cp_size, sp_size)
        dp_axis, cp_axis, sp_axis = 0, 1, 2

        self.dp_size = dp_size
        self.dp_group: ProcessGroup = self.get_group_along_axis(dp_axis)
        self.dp_rank = dist.get_rank(self.dp_group)

        self.cp_size = cp_size
        self.cp_group: ProcessGroup = self.get_group_along_axis(cp_axis)
        self.cp_rank = dist.get_rank(self.cp_group)

        self.sp_size = sp_size
        self.sp_group: ProcessGroup = self.get_group_along_axis(sp_axis)
        self.sp_rank = dist.get_rank(self.sp_group)
        self.enable_sp = sp_size > 1

        logger.info(f"Init parallel manager with dp_size: {dp_size}, cp_size: {cp_size}, sp_size: {sp_size}")


def set_parallel_manager(dp_size, cp_size, sp_size):
    global PARALLEL_MANAGER
    PARALLEL_MANAGER = ParallelManager(dp_size, cp_size, sp_size)


def get_data_parallel_group():
    return PARALLEL_MANAGER.dp_group


def get_data_parallel_size():
    return PARALLEL_MANAGER.dp_size


def get_data_parallel_rank():
    return PARALLEL_MANAGER.dp_rank


def get_sequence_parallel_group():
    return PARALLEL_MANAGER.sp_group


def get_sequence_parallel_size():
    return PARALLEL_MANAGER.sp_size


def get_sequence_parallel_rank():
    return PARALLEL_MANAGER.sp_rank


def get_cfg_parallel_group():
    return PARALLEL_MANAGER.cp_group


def get_cfg_parallel_size():
    return PARALLEL_MANAGER.cp_size


def enable_sequence_parallel():
    if PARALLEL_MANAGER is None:
        return False
    return PARALLEL_MANAGER.enable_sp


def get_parallel_manager():
    return PARALLEL_MANAGER


<<<<<<< HEAD
def initialize(rank=0, world_size=1, init_method=None, seed: Optional[int] = None, sp_size: Optional[int] = None):
=======
def initialize(seed: Optional[int] = None, sp_size: Optional[int] = None, enable_cp=True):
>>>>>>> 3df302c0
    if not dist.is_initialized():
        try:
            dist.destroy_process_group()
        except Exception:
            pass
        dist.init_process_group(backend="nccl", init_method=init_method, world_size=world_size, rank=rank)
        torch.cuda.set_device(rank)
        init_dist_logger()
        torch.backends.cuda.matmul.allow_tf32 = True
        torch.backends.cudnn.allow_tf32 = True

    # init sequence parallel
    if sp_size is None:
        sp_size = dist.get_world_size()
        dp_size = 1
    else:
        assert dist.get_world_size() % sp_size == 0, f"world_size {dist.get_world_size()} must be divisible by sp_size"
        dp_size = dist.get_world_size() // sp_size

    # update cfg parallel
    if enable_cp and sp_size % 2 == 0:
        sp_size = sp_size // 2
        cp_size = 2
    else:
        cp_size = 1

    set_parallel_manager(dp_size, cp_size, sp_size)

    if seed is not None:
        set_seed(seed + get_data_parallel_rank())<|MERGE_RESOLUTION|>--- conflicted
+++ resolved
@@ -79,11 +79,7 @@
     return PARALLEL_MANAGER
 
 
-<<<<<<< HEAD
-def initialize(rank=0, world_size=1, init_method=None, seed: Optional[int] = None, sp_size: Optional[int] = None):
-=======
-def initialize(seed: Optional[int] = None, sp_size: Optional[int] = None, enable_cp=True):
->>>>>>> 3df302c0
+def initialize(rank=0, world_size=1, init_method=None, seed: Optional[int] = None, sp_size: Optional[int] = None, enable_cp: bool = True):
     if not dist.is_initialized():
         try:
             dist.destroy_process_group()
