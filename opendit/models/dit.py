# Modified from Meta DiT

# This source code is licensed under the license found in the
# LICENSE file in the root directory of this source tree.
# --------------------------------------------------------
# References:
# DiT:   https://github.com/facebookresearch/DiT/tree/main
# GLIDE: https://github.com/openai/glide-text2im
# MAE:   https://github.com/facebookresearch/mae/blob/main/models_mae.py
# --------------------------------------------------------

import math

import numpy as np
import torch
import torch.distributed as dist
import torch.nn as nn
import torch.nn.functional as F
import torch.utils.checkpoint
from timm.models.vision_transformer import Mlp, PatchEmbed, use_fused_attn
from torch.jit import Final

from opendit.utils.operation import all_to_all_comm, gather_forward_split_backward

<<<<<<< HEAD
torch.manual_seed(1024)
=======
>>>>>>> c17d5752
ULYSSES = False
FLASH_ATTN = False
SP_SIZE = 2
LAYERNORM_KERNEL = False
MODULATE_KERNEL = False

if FLASH_ATTN:
    from flash_attn import flash_attn_func


def get_layernorm(hidden_size: torch.Tensor, eps: float, affine: bool, use_kernel: bool):
    if use_kernel:
        try:
            from apex.normalization import FusedLayerNorm

            return FusedLayerNorm(hidden_size, elementwise_affine=affine, eps=eps)
        except ImportError:
            raise RuntimeError("FusedLayerNorm not available. Please install apex.")
    else:
        return nn.LayerNorm(hidden_size, eps, elementwise_affine=affine)


def modulate(norm_func, x, shift, scale, use_kernel=False):
    # Suppose x is (N, T, D), shift is (N, D), scale is (N, D)
    dtype = x.dtype
    x = norm_func(x.to(torch.float32))
    if use_kernel:
        try:
            from opendit.kernels.fused_modulate import fused_modulate

            x = fused_modulate(x, scale.to(torch.float32), shift.to(torch.float32))
        except ImportError:
            raise RuntimeError("FusedModulate kernel not available. Please install triton.")
    else:
        x = x * (scale.to(torch.float32) + 1) + shift.to(torch.float32)
    x = x.to(dtype)
    return x


#################################################################################
#               Embedding Layers for Timesteps and Class Labels                 #
#################################################################################


class TimestepEmbedder(nn.Module):
    """
    Embeds scalar timesteps into vector representations.
    """

    def __init__(self, hidden_size, frequency_embedding_size=256):
        super().__init__()
        self.mlp = nn.Sequential(
            nn.Linear(frequency_embedding_size, hidden_size, bias=True),
            nn.SiLU(),
            nn.Linear(hidden_size, hidden_size, bias=True),
        )
        self.frequency_embedding_size = frequency_embedding_size

    @staticmethod
    def timestep_embedding(t, dim, max_period=10000):
        """
        Create sinusoidal timestep embeddings.
        :param t: a 1-D Tensor of N indices, one per batch element.
                          These may be fractional.
        :param dim: the dimension of the output.
        :param max_period: controls the minimum frequency of the embeddings.
        :return: an (N, D) Tensor of positional embeddings.
        """
        # https://github.com/openai/glide-text2im/blob/main/glide_text2im/nn.py
        half = dim // 2
        freqs = torch.exp(-math.log(max_period) * torch.arange(start=0, end=half, dtype=torch.float32) / half).to(
            device=t.device
        )
        args = t[:, None].float() * freqs[None]
        embedding = torch.cat([torch.cos(args), torch.sin(args)], dim=-1)
        if dim % 2:
            embedding = torch.cat([embedding, torch.zeros_like(embedding[:, :1])], dim=-1)
        return embedding

    def forward(self, t, dtype):
        t_freq = self.timestep_embedding(t, self.frequency_embedding_size)
        if t_freq.dtype != dtype:
            t_freq = t_freq.to(dtype)
        t_emb = self.mlp(t_freq)
        return t_emb


class LabelEmbedder(nn.Module):
    """
    Embeds class labels into vector representations. Also handles label dropout for classifier-free guidance.
    """

    def __init__(self, num_classes, hidden_size, dropout_prob):
        super().__init__()
        use_cfg_embedding = dropout_prob > 0
        self.embedding_table = nn.Embedding(num_classes + use_cfg_embedding, hidden_size)
        self.num_classes = num_classes
        self.dropout_prob = dropout_prob

    def token_drop(self, labels, force_drop_ids=None):
        """
        Drops labels to enable classifier-free guidance.
        """
        if force_drop_ids is None:
            drop_ids = torch.rand(labels.shape[0], device=labels.device) < self.dropout_prob
        else:
            drop_ids = force_drop_ids == 1
        labels = torch.where(drop_ids, self.num_classes, labels)
        return labels

    def forward(self, labels, train, force_drop_ids=None):
        use_dropout = self.dropout_prob > 0
        if (train and use_dropout) or (force_drop_ids is not None):
            labels = self.token_drop(labels, force_drop_ids)
        embeddings = self.embedding_table(labels)
        return embeddings


#################################################################################
#                                 Core DiT Model                                #
#################################################################################


class DistAttention(nn.Module):
    fused_attn: Final[bool]

    def __init__(
        self,
        dim: int,
        num_heads: int = 8,
        qkv_bias: bool = False,
        qk_norm: bool = False,
        attn_drop: float = 0.0,
        proj_drop: float = 0.0,
        norm_layer: nn.Module = nn.LayerNorm,
        use_flash_attn: bool = False,
        enable_sequence_parallelism: bool = False,
    ) -> None:
        super().__init__()
        assert dim % num_heads == 0, "dim should be divisible by num_heads"
        self.num_heads = num_heads
        self.head_dim = dim // num_heads
        self.scale = self.head_dim**-0.5
        self.fused_attn = use_fused_attn()

        self.qkv = nn.Linear(dim, dim * 3, bias=qkv_bias)
        self.q_norm = norm_layer(self.head_dim) if qk_norm else nn.Identity()
        self.k_norm = norm_layer(self.head_dim) if qk_norm else nn.Identity()
        self.attn_drop = nn.Dropout(attn_drop)
        self.proj = nn.Linear(dim, dim)
        self.proj_drop = nn.Dropout(proj_drop)
        self.use_flash_attn = use_flash_attn
        self.enable_sequence_parallelism = enable_sequence_parallelism

    def forward(self, x: torch.Tensor) -> torch.Tensor:
        B, N, C = x.shape
        qkv = self.qkv(x)  # (B, N, C), N here is N_total // SP_SIZE
        # Todo: Change num_heads in somewhere else for a better code style
        num_heads = self.num_heads if not self.enable_sequence_parallelism else self.num_heads // SP_SIZE

        if self.enable_sequence_parallelism:
            q, k, v = qkv.split(self.head_dim * self.num_heads, dim=-1)
            # q = q.reshape(1, -1, self.head_dim * self.num_heads)
            # k = k.reshape(1, -1, self.head_dim * self.num_heads)
            # v = v.reshape(1, -1, self.head_dim * self.num_heads)

            q = all_to_all_comm(q, None)
            k = all_to_all_comm(k, None)
            v = all_to_all_comm(v, None)

            q = q.reshape(B, N * SP_SIZE, num_heads, self.head_dim).permute(0, 2, 1, 3).contiguous()
            k = k.reshape(B, N * SP_SIZE, num_heads, self.head_dim).permute(0, 2, 1, 3).contiguous()
            v = v.reshape(B, N * SP_SIZE, num_heads, self.head_dim).permute(0, 2, 1, 3).contiguous()

        else:
            if self.use_flash_attn and False:
                # [B, N, 3, num_heads, head_dim] => [3, B * num_heads, 1, N, head_dim]
                qkv = (
                    qkv.reshape(B, N, 3, num_heads, self.head_dim)
                    .permute(2, 3, 0, 1, 4)
                    .reshape(3, B * num_heads, 1, N, self.head_dim)
                )
            else:
                qkv = qkv.reshape(B, N, 3, num_heads, self.head_dim).permute(2, 0, 3, 1, 4)
            # [3, B, num_heads, N, head_dim] => [B, num_heads, N, head_dim]
            q, k, v = qkv.unbind(0)
        q, k = self.q_norm(q), self.k_norm(k)

<<<<<<< HEAD
        if self.use_flash_attn:
=======
        if FLASH_ATTN:
            from flash_attn import flash_attn_func

>>>>>>> c17d5752
            x = flash_attn_func(
                q,
                k,
                v,
                dropout_p=self.attn_drop.p if self.training else 0.0,
            )
        elif self.fused_attn:
            x = F.scaled_dot_product_attention(
                q,
                k,
                v,
                dropout_p=self.attn_drop.p if self.training else 0.0,
            )
        else:
            q = q * self.scale
            attn = q @ k.transpose(-2, -1)
            attn = attn.softmax(dim=-1)
            attn = self.attn_drop(attn)
            x = attn @ v

        x_output_shape = (
            (B, N, C) if not self.enable_sequence_parallelism else (B, N * SP_SIZE, num_heads * self.head_dim)
        )
        x = x.transpose(1, 2).reshape(x_output_shape)
        if self.enable_sequence_parallelism:
            # Todo: Use all_to_all_single for x
            # x = x.reshape(1, -1, num_heads * self.head_dim)
            x = all_to_all_comm(x, None, scatter_dim=1, gather_dim=2)
            # x = x.reshape(B, -1, num_heads * self.head_dim * SP_SIZE)
        x = self.proj(x)
        x = self.proj_drop(x)
        return x


class DiTBlock(nn.Module):
    """
    A DiT block with adaptive layer norm zero (adaLN-Zero) conditioning.
    """

    def __init__(
        self, hidden_size, num_heads, mlp_ratio=4.0, layernorm_kernel=False, modulate_kernel=False, **block_kwargs
    ):
        super().__init__()
        self.modulate_kernel = modulate_kernel
        self.norm1 = get_layernorm(hidden_size, eps=1e-6, affine=False, use_kernel=layernorm_kernel)
        self.attn = DistAttention(hidden_size, num_heads=num_heads, qkv_bias=True, **block_kwargs)
        self.norm2 = get_layernorm(hidden_size, eps=1e-6, affine=False, use_kernel=layernorm_kernel)
        mlp_hidden_dim = int(hidden_size * mlp_ratio)
        approx_gelu = lambda: nn.GELU(approximate="tanh")
        self.mlp = Mlp(in_features=hidden_size, hidden_features=mlp_hidden_dim, act_layer=approx_gelu, drop=0)
        self.adaLN_modulation = nn.Sequential(nn.SiLU(), nn.Linear(hidden_size, 6 * hidden_size, bias=True))

    def forward(self, x, c):
        shift_msa, scale_msa, gate_msa, shift_mlp, scale_mlp, gate_mlp = self.adaLN_modulation(c).chunk(6, dim=1)
        x = x + gate_msa.unsqueeze(1) * self.attn(modulate(self.norm1, x, shift_msa, scale_msa, self.modulate_kernel))
        x = x + gate_mlp.unsqueeze(1) * self.mlp(modulate(self.norm2, x, shift_mlp, scale_mlp, self.modulate_kernel))
        return x


class FinalLayer(nn.Module):
    """
    The final layer of DiT.
    """

    def __init__(self, hidden_size, patch_size, out_channels):
        super().__init__()
        self.norm_final = nn.LayerNorm(hidden_size, elementwise_affine=False, eps=1e-6)
        self.linear = nn.Linear(hidden_size, patch_size * patch_size * out_channels, bias=True)
        self.adaLN_modulation = nn.Sequential(nn.SiLU(), nn.Linear(hidden_size, 2 * hidden_size, bias=True))

    def forward(self, x, c):
        shift, scale = self.adaLN_modulation(c).chunk(2, dim=1)
        x = modulate(self.norm_final, x, shift, scale)
        x = self.linear(x)
        return x


class DiT(nn.Module):
    """
    Diffusion model with a Transformer backbone.
    """

    def __init__(
        self,
        input_size=32,
        patch_size=2,
        in_channels=4,
        hidden_size=1152,
        depth=28,
        num_heads=16,
        mlp_ratio=4.0,
        class_dropout_prob=0.1,
        num_classes=1000,
        learn_sigma=True,
        layernorm_kernel=LAYERNORM_KERNEL,
        modulate_kernel=MODULATE_KERNEL,
    ):
        super().__init__()
        self.learn_sigma = learn_sigma
        self.in_channels = in_channels
        self.out_channels = in_channels * 2 if learn_sigma else in_channels
        self.patch_size = patch_size
        self.num_heads = num_heads

        self.x_embedder = PatchEmbed(input_size, patch_size, in_channels, hidden_size, bias=True)
        self.t_embedder = TimestepEmbedder(hidden_size)
        self.y_embedder = LabelEmbedder(num_classes, hidden_size, class_dropout_prob)
        num_patches = self.x_embedder.num_patches
        # Will use fixed sin-cos embedding:
        self.pos_embed = nn.Parameter(torch.zeros(1, num_patches, hidden_size), requires_grad=False)

        self.blocks = nn.ModuleList(
            [
                DiTBlock(
                    hidden_size,
                    num_heads,
                    mlp_ratio=mlp_ratio,
<<<<<<< HEAD
                    use_flash_attn=FLASH_ATTN,
                    enable_sequence_parallelism=ULYSSES,
=======
                    modulate_kernel=modulate_kernel,
                    layernorm_kernel=layernorm_kernel,
>>>>>>> c17d5752
                )
                for _ in range(depth)
            ]
        )
        self.final_layer = FinalLayer(hidden_size, patch_size, self.out_channels)
        self.initialize_weights()

        self.gradient_checkpointing = False
        self.use_flash_attention = False

    def enable_gradient_checkpointing(self):
        self.gradient_checkpointing = True

    def initialize_weights(self):
        # Initialize transformer layers:
        def _basic_init(module):
            if isinstance(module, nn.Linear):
                torch.nn.init.xavier_uniform_(module.weight)
                if module.bias is not None:
                    nn.init.constant_(module.bias, 0)

        self.apply(_basic_init)

        # Initialize (and freeze) pos_embed by sin-cos embedding:
        pos_embed = get_2d_sincos_pos_embed(self.pos_embed.shape[-1], int(self.x_embedder.num_patches**0.5))
        self.pos_embed.data.copy_(torch.from_numpy(pos_embed).float().unsqueeze(0))

        # Initialize patch_embed like nn.Linear (instead of nn.Conv2d):
        w = self.x_embedder.proj.weight.data
        nn.init.xavier_uniform_(w.view([w.shape[0], -1]))
        nn.init.constant_(self.x_embedder.proj.bias, 0)

        # Initialize label embedding table:
        nn.init.normal_(self.y_embedder.embedding_table.weight, std=0.02)

        # Initialize timestep embedding MLP:
        nn.init.normal_(self.t_embedder.mlp[0].weight, std=0.02)
        nn.init.normal_(self.t_embedder.mlp[2].weight, std=0.02)

        # Zero-out adaLN modulation layers in DiT blocks:
        for block in self.blocks:
            nn.init.constant_(block.adaLN_modulation[-1].weight, 0)
            nn.init.constant_(block.adaLN_modulation[-1].bias, 0)

        # Zero-out output layers:
        nn.init.constant_(self.final_layer.adaLN_modulation[-1].weight, 0)
        nn.init.constant_(self.final_layer.adaLN_modulation[-1].bias, 0)
        nn.init.constant_(self.final_layer.linear.weight, 0)
        nn.init.constant_(self.final_layer.linear.bias, 0)

    def unpatchify(self, x):
        """
        x: (N, T, patch_size**2 * C)
        imgs: (N, H, W, C)
        """
        c = self.out_channels
        p = self.x_embedder.patch_size[0]
        h = w = int(x.shape[1] ** 0.5)
        assert h * w == x.shape[1]

        x = x.reshape(shape=(x.shape[0], h, w, p, p, c))
        x = torch.einsum("nhwpqc->nchpwq", x)
        imgs = x.reshape(shape=(x.shape[0], c, h * p, h * p))
        return imgs

    @staticmethod
    def create_custom_forward(module):
        def custom_forward(*inputs):
            return module(*inputs)

        return custom_forward

    def forward(self, x, t, y):
        """
        Forward pass of DiT.
        x: (N, C, H, W) tensor of spatial inputs (images or latent representations of images)
        t: (N,) tensor of diffusion timesteps
        y: (N,) tensor of class labels
        """

        # Todo: Mock video input by repeating the same frame for all timesteps
        # x = torch.randn(2, 256, 1152).to(torch.bfloat16).cuda()
        # x = x.unsqueeze(1).repeat(1, 2, 1, 1, 1).reshape(-1, x.shape[1], x.shape[2], x.shape[3])

        x = self.x_embedder(x) + self.pos_embed  # (N, T, D), where T = H * W / patch_size ** 2
        repeat_times = 1
        x = x.repeat(1, repeat_times, 1)
        print(f"x.shape: {x.shape}")
        t = self.t_embedder(t, dtype=x.dtype)  # (N, D)
        y = self.y_embedder(y, self.training)  # (N, D)
        c = t + y  # (N, D)

        # Chunk x on sequence dimension to sp group
        if ULYSSES:
            x = x.chunk(SP_SIZE, dim=1)[dist.get_rank()]

        for block in self.blocks:
            if self.gradient_checkpointing:
                x = torch.utils.checkpoint.checkpoint(self.create_custom_forward(block), x, c)
            else:
                x = block(x, c)  # (N, T, D)

        if ULYSSES:
            x = gather_forward_split_backward(x, dim=1, process_group=None)

        x = self.final_layer(x, c)  # (N, T, patch_size ** 2 * out_channels)

        x = x.view(x.shape[0], repeat_times, -1, x.shape[-1])
        x = torch.mean(x, dim=1)  # (N, patch_size ** 2 * out_channels)

        x = self.unpatchify(x)  # (N, out_channels, H, W)
        return x

    def forward_with_cfg(self, x, t, y, cfg_scale):
        """
        Forward pass of DiT, but also batches the unconditional forward pass for classifier-free guidance.
        """
        # https://github.com/openai/glide-text2im/blob/main/notebooks/text2im.ipynb
        half = x[: len(x) // 2]
        combined = torch.cat([half, half], dim=0)
        model_out = self.forward(combined, t, y)
        # For exact reproducibility reasons, we apply classifier-free guidance on only
        # three channels by default. The standard approach to cfg applies it to all channels.
        # This can be done by uncommenting the following line and commenting-out the line following that.
        # eps, rest = model_out[:, :self.in_channels], model_out[:, self.in_channels:]
        eps, rest = model_out[:, :3], model_out[:, 3:]
        cond_eps, uncond_eps = torch.split(eps, len(eps) // 2, dim=0)
        half_eps = uncond_eps + cfg_scale * (cond_eps - uncond_eps)
        eps = torch.cat([half_eps, half_eps], dim=0)
        return torch.cat([eps, rest], dim=1)


#################################################################################
#                   Sine/Cosine Positional Embedding Functions                  #
#################################################################################
# https://github.com/facebookresearch/mae/blob/main/util/pos_embed.py


def get_2d_sincos_pos_embed(embed_dim, grid_size, cls_token=False, extra_tokens=0):
    """
    grid_size: int of the grid height and width
    return:
    pos_embed: [grid_size*grid_size, embed_dim] or [1+grid_size*grid_size, embed_dim] (w/ or w/o cls_token)
    """
    grid_h = np.arange(grid_size, dtype=np.float32)
    grid_w = np.arange(grid_size, dtype=np.float32)
    grid = np.meshgrid(grid_w, grid_h)  # here w goes first
    grid = np.stack(grid, axis=0)

    grid = grid.reshape([2, 1, grid_size, grid_size])
    pos_embed = get_2d_sincos_pos_embed_from_grid(embed_dim, grid)
    if cls_token and extra_tokens > 0:
        pos_embed = np.concatenate([np.zeros([extra_tokens, embed_dim]), pos_embed], axis=0)
    return pos_embed


def get_2d_sincos_pos_embed_from_grid(embed_dim, grid):
    assert embed_dim % 2 == 0

    # use half of dimensions to encode grid_h
    emb_h = get_1d_sincos_pos_embed_from_grid(embed_dim // 2, grid[0])  # (H*W, D/2)
    emb_w = get_1d_sincos_pos_embed_from_grid(embed_dim // 2, grid[1])  # (H*W, D/2)

    emb = np.concatenate([emb_h, emb_w], axis=1)  # (H*W, D)
    return emb


def get_1d_sincos_pos_embed_from_grid(embed_dim, pos):
    """
    embed_dim: output dimension for each position
    pos: a list of positions to be encoded: size (M,)
    out: (M, D)
    """
    assert embed_dim % 2 == 0
    omega = np.arange(embed_dim // 2, dtype=np.float64)
    omega /= embed_dim / 2.0
    omega = 1.0 / 10000**omega  # (D/2,)

    pos = pos.reshape(-1)  # (M,)
    out = np.einsum("m,d->md", pos, omega)  # (M, D/2), outer product

    emb_sin = np.sin(out)  # (M, D/2)
    emb_cos = np.cos(out)  # (M, D/2)

    emb = np.concatenate([emb_sin, emb_cos], axis=1)  # (M, D)
    return emb


#################################################################################
#                                   DiT Configs                                  #
#################################################################################


def DiT_XL_2(**kwargs):
    return DiT(depth=28, hidden_size=1152, patch_size=2, num_heads=16, **kwargs)


def DiT_XL_4(**kwargs):
    return DiT(depth=28, hidden_size=1152, patch_size=4, num_heads=16, **kwargs)


def DiT_XL_8(**kwargs):
    return DiT(depth=28, hidden_size=1152, patch_size=8, num_heads=16, **kwargs)


def DiT_L_2(**kwargs):
    return DiT(depth=24, hidden_size=1024, patch_size=2, num_heads=16, **kwargs)


def DiT_L_4(**kwargs):
    return DiT(depth=24, hidden_size=1024, patch_size=4, num_heads=16, **kwargs)


def DiT_L_8(**kwargs):
    return DiT(depth=24, hidden_size=1024, patch_size=8, num_heads=16, **kwargs)


def DiT_B_2(**kwargs):
    return DiT(depth=12, hidden_size=768, patch_size=2, num_heads=12, **kwargs)


def DiT_B_4(**kwargs):
    return DiT(depth=12, hidden_size=768, patch_size=4, num_heads=12, **kwargs)


def DiT_B_8(**kwargs):
    return DiT(depth=12, hidden_size=768, patch_size=8, num_heads=12, **kwargs)


def DiT_S_2(**kwargs):
    return DiT(depth=12, hidden_size=384, patch_size=2, num_heads=6, **kwargs)


def DiT_S_4(**kwargs):
    return DiT(depth=12, hidden_size=384, patch_size=4, num_heads=6, **kwargs)


def DiT_S_8(**kwargs):
    return DiT(depth=12, hidden_size=384, patch_size=8, num_heads=6, **kwargs)


DiT_models = {
    "DiT-XL/2": DiT_XL_2,
    "DiT-XL/4": DiT_XL_4,
    "DiT-XL/8": DiT_XL_8,
    "DiT-L/2": DiT_L_2,
    "DiT-L/4": DiT_L_4,
    "DiT-L/8": DiT_L_8,
    "DiT-B/2": DiT_B_2,
    "DiT-B/4": DiT_B_4,
    "DiT-B/8": DiT_B_8,
    "DiT-S/2": DiT_S_2,
    "DiT-S/4": DiT_S_4,
    "DiT-S/8": DiT_S_8,
}<|MERGE_RESOLUTION|>--- conflicted
+++ resolved
@@ -22,10 +22,6 @@
 
 from opendit.utils.operation import all_to_all_comm, gather_forward_split_backward
 
-<<<<<<< HEAD
-torch.manual_seed(1024)
-=======
->>>>>>> c17d5752
 ULYSSES = False
 FLASH_ATTN = False
 SP_SIZE = 2
@@ -214,13 +210,7 @@
             q, k, v = qkv.unbind(0)
         q, k = self.q_norm(q), self.k_norm(k)
 
-<<<<<<< HEAD
         if self.use_flash_attn:
-=======
-        if FLASH_ATTN:
-            from flash_attn import flash_attn_func
-
->>>>>>> c17d5752
             x = flash_attn_func(
                 q,
                 k,
@@ -337,14 +327,11 @@
                 DiTBlock(
                     hidden_size,
                     num_heads,
-                    mlp_ratio=mlp_ratio,
-<<<<<<< HEAD
+                    mlp_ratio=mlp_ratio
                     use_flash_attn=FLASH_ATTN,
                     enable_sequence_parallelism=ULYSSES,
-=======
                     modulate_kernel=modulate_kernel,
                     layernorm_kernel=layernorm_kernel,
->>>>>>> c17d5752
                 )
                 for _ in range(depth)
             ]
