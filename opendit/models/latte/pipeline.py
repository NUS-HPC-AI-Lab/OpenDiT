# Adapted from Latte

# This source code is licensed under the license found in the
# LICENSE file in the root directory of this source tree.
# --------------------------------------------------------
# References:
# Latte: https://github.com/Vchitect/Latte
# --------------------------------------------------------

import html
import inspect
import re
import urllib.parse as ul
from typing import Callable, List, Optional, Tuple, Union

import einops
import ftfy
import torch
import torch.distributed as dist
<<<<<<< HEAD
=======
import tqdm
>>>>>>> dafebebc
from bs4 import BeautifulSoup
from diffusers.image_processor import VaeImageProcessor
from diffusers.models import AutoencoderKL, AutoencoderKLTemporalDecoder
from diffusers.schedulers import DDIMScheduler
from diffusers.utils.torch_utils import randn_tensor
from transformers import T5EncoderModel, T5Tokenizer

from opendit.core.pab_mgr import (
    PABConfig,
    get_diffusion_skip,
    get_diffusion_skip_timestep,
    set_pab_manager,
    skip_diffusion_timestep,
    update_steps,
)
from opendit.core.pipeline import VideoSysPipeline, VideoSysPipelineOutput
from opendit.utils.logging import logger
from opendit.utils.utils import save_video

from .latte_t2v import LatteT2V


class LattePABConfig(PABConfig):
    def __init__(
        self,
        steps: int = 50,
        spatial_broadcast: bool = True,
        spatial_threshold: list = [100, 800],
        spatial_gap: int = 2,
        temporal_broadcast: bool = True,
<<<<<<< HEAD
        temporal_threshold: list = [100, 850],
        temporal_gap: int = 2,
        cross_broadcast: bool = True,
        cross_threshold: list = [100, 850],
        cross_gap: int = 7,
        diffusion_skip: bool = False,
        diffusion_timestep_respacing: list = None,
        diffusion_skip_timestep: list = None,
=======
        temporal_threshold: list = [100, 800],
        temporal_gap: int = 3,
        cross_broadcast: bool = True,
        cross_threshold: list = [100, 800],
        cross_gap: int = 6,
        diffusion_skip: bool = False,
        diffusion_timestep_respacing: list = None,
        diffusion_skip_timestep: list = None,
        mlp_skip: bool = True,
        mlp_spatial_skip_config: dict = {
            720: {"block": [0, 1, 2, 3, 4], "skip_count": 2},
            640: {"block": [0, 1, 2, 3, 4], "skip_count": 2},
            560: {"block": [0, 1, 2, 3, 4], "skip_count": 2},
            480: {"block": [0, 1, 2, 3, 4], "skip_count": 2},
            400: {"block": [0, 1, 2, 3, 4], "skip_count": 2},
        },
        mlp_temporal_skip_config: dict = {
            720: {"block": [0, 1, 2, 3, 4], "skip_count": 2},
            640: {"block": [0, 1, 2, 3, 4], "skip_count": 2},
            560: {"block": [0, 1, 2, 3, 4], "skip_count": 2},
            480: {"block": [0, 1, 2, 3, 4], "skip_count": 2},
            400: {"block": [0, 1, 2, 3, 4], "skip_count": 2},
        },
>>>>>>> dafebebc
    ):
        super().__init__(
            steps=steps,
            spatial_broadcast=spatial_broadcast,
            spatial_threshold=spatial_threshold,
            spatial_gap=spatial_gap,
            temporal_broadcast=temporal_broadcast,
            temporal_threshold=temporal_threshold,
            temporal_gap=temporal_gap,
            cross_broadcast=cross_broadcast,
            cross_threshold=cross_threshold,
            cross_gap=cross_gap,
            diffusion_skip=diffusion_skip,
            diffusion_timestep_respacing=diffusion_timestep_respacing,
            diffusion_skip_timestep=diffusion_skip_timestep,
<<<<<<< HEAD
=======
            mlp_skip=mlp_skip,
            mlp_spatial_skip_config=mlp_spatial_skip_config,
            mlp_temporal_skip_config=mlp_temporal_skip_config,
>>>>>>> dafebebc
        )


class LatteConfig:
    def __init__(
        self,
        model_path: str = "maxin-cn/Latte-1",
        enable_vae_temporal_decoder: bool = True,
        # ======= scheduler ========
        beta_start: float = 0.0001,
        beta_end: float = 0.02,
        beta_schedule: str = "linear",
        variance_type: str = "learned_range",
        # ======= pab ========
        enable_pab: bool = False,
        pab_config: PABConfig = LattePABConfig(),
    ):
        self.model_path = model_path
        self.enable_vae_temporal_decoder = enable_vae_temporal_decoder

        # ======= scheduler ========
        self.beta_start = beta_start
        self.beta_end = beta_end
        self.beta_schedule = beta_schedule
        self.variance_type = variance_type

        # ======= pab ========
        self.enable_pab = enable_pab
        self.pab_config = pab_config


class LattePipeline(VideoSysPipeline):
    r"""
    Pipeline for text-to-image generation using PixArt-Alpha.

    This model inherits from [`DiffusionPipeline`]. Check the superclass documentation for the generic methods the
    library implements for all the pipelines (such as downloading or saving, running on a particular device, etc.)

    Args:
        vae ([`AutoencoderKL`]):
            Variational Auto-Encoder (VAE) Model to encode and decode images to and from latent representations.
        text_encoder ([`T5EncoderModel`]):
            Frozen text-encoder. PixArt-Alpha uses
            [T5](https://huggingface.co/docs/transformers/model_doc/t5#transformers.T5EncoderModel), specifically the
            [t5-v1_1-xxl](https://huggingface.co/PixArt-alpha/PixArt-alpha/tree/main/t5-v1_1-xxl) variant.
        tokenizer (`T5Tokenizer`):
            Tokenizer of class
            [T5Tokenizer](https://huggingface.co/docs/transformers/model_doc/t5#transformers.T5Tokenizer).
        transformer ([`Transformer2DModel`]):
            A text conditioned `Transformer2DModel` to denoise the encoded image latents.
        scheduler ([`SchedulerMixin`]):
            A scheduler to be used in combination with `transformer` to denoise the encoded image latents.
    """
    bad_punct_regex = re.compile(
        r"[" + "#®•©™&@·º½¾¿¡§~" + "\)" + "\(" + "\]" + "\[" + "\}" + "\{" + "\|" + "\\" + "\/" + "\*" + r"]{1,}"
    )  # noqa

    _optional_components = ["tokenizer", "text_encoder"]
    model_cpu_offload_seq = "text_encoder->transformer->vae"

    def __init__(
        self,
        config: LatteConfig = LatteConfig(),
        tokenizer: Optional[T5Tokenizer] = None,
        text_encoder: Optional[T5EncoderModel] = None,
        vae: Optional[AutoencoderKL] = None,
        transformer: Optional[LatteT2V] = None,
        scheduler: Optional[DDIMScheduler] = None,
        device: torch.device = torch.device("cuda"),
        dtype: torch.dtype = torch.float16,
    ):
        super().__init__()
        self._config = config

        # initialize the model if not provided
        if transformer is None:
            transformer = LatteT2V.from_pretrained(config.model_path, subfolder="transformer", video_length=16).to(
                dtype=dtype
            )
        if vae is None:
            if config.enable_vae_temporal_decoder:
                vae = AutoencoderKLTemporalDecoder.from_pretrained(
                    config.model_path, subfolder="vae_temporal_decoder", torch_dtype=dtype
                )
            else:
                vae = AutoencoderKL.from_pretrained(config.model_path, subfolder="vae", torch_dtype=dtype)
        if tokenizer is None:
            tokenizer = T5Tokenizer.from_pretrained(config.model_path, subfolder="tokenizer")
        if text_encoder is None:
            text_encoder = T5EncoderModel.from_pretrained(
                config.model_path, subfolder="text_encoder", torch_dtype=dtype
            )
        if scheduler is None:
            scheduler = DDIMScheduler.from_pretrained(
                config.model_path,
                subfolder="scheduler",
                beta_start=config.beta_start,
                beta_end=config.beta_end,
                beta_schedule=config.beta_schedule,
                variance_type=config.variance_type,
                clip_sample=False,
            )

        # pab
        if config.enable_pab:
            set_pab_manager(config.pab_config)

        # set eval and device
        self.set_eval_and_device(device, text_encoder, vae, transformer)

        self.register_modules(
            tokenizer=tokenizer, text_encoder=text_encoder, vae=vae, transformer=transformer, scheduler=scheduler
        )

        self.vae_scale_factor = 2 ** (len(self.vae.config.block_out_channels) - 1)
        self.image_processor = VaeImageProcessor(vae_scale_factor=self.vae_scale_factor)

    # Adapted from https://github.com/PixArt-alpha/PixArt-alpha/blob/master/diffusion/model/utils.py
    def mask_text_embeddings(self, emb, mask):
        if emb.shape[0] == 1:
            keep_index = mask.sum().item()
            return emb[:, :, :keep_index, :], keep_index  # 1, 120, 4096 -> 1 7 4096
        else:
            masked_feature = emb * mask[:, None, :, None]  # 1 120 4096
            return masked_feature, emb.shape[2]

    # Adapted from diffusers.pipelines.deepfloyd_if.pipeline_if.encode_prompt
    def encode_prompt(
        self,
        prompt: Union[str, List[str]],
        do_classifier_free_guidance: bool = True,
        negative_prompt: str = "",
        num_images_per_prompt: int = 1,
        device: Optional[torch.device] = None,
        prompt_embeds: Optional[torch.FloatTensor] = None,
        negative_prompt_embeds: Optional[torch.FloatTensor] = None,
        clean_caption: bool = False,
        mask_feature: bool = True,
    ):
        r"""
        Encodes the prompt into text encoder hidden states.

        Args:
            prompt (`str` or `List[str]`, *optional*):
                prompt to be encoded
            negative_prompt (`str` or `List[str]`, *optional*):
                The prompt not to guide the image generation. If not defined, one has to pass `negative_prompt_embeds`
                instead. Ignored when not using guidance (i.e., ignored if `guidance_scale` is less than `1`). For
                PixArt-Alpha, this should be "".
            do_classifier_free_guidance (`bool`, *optional*, defaults to `True`):
                whether to use classifier free guidance or not
            num_images_per_prompt (`int`, *optional*, defaults to 1):
                number of images that should be generated per prompt
            device: (`torch.device`, *optional*):
                torch device to place the resulting embeddings on
            prompt_embeds (`torch.FloatTensor`, *optional*):
                Pre-generated text embeddings. Can be used to easily tweak text inputs, *e.g.* prompt weighting. If not
                provided, text embeddings will be generated from `prompt` input argument.
            negative_prompt_embeds (`torch.FloatTensor`, *optional*):
                Pre-generated negative text embeddings. For PixArt-Alpha, it's should be the embeddings of the ""
                string.
            clean_caption (bool, defaults to `False`):
                If `True`, the function will preprocess and clean the provided caption before encoding.
            mask_feature: (bool, defaults to `True`):
                If `True`, the function will mask the text embeddings.
        """
        embeds_initially_provided = prompt_embeds is not None and negative_prompt_embeds is not None

        if device is None:
            device = self._execution_device

        if prompt is not None and isinstance(prompt, str):
            batch_size = 1
        elif prompt is not None and isinstance(prompt, list):
            batch_size = len(prompt)
        else:
            batch_size = prompt_embeds.shape[0]

        # See Section 3.1. of the paper.
        max_length = 120

        if prompt_embeds is None:
            prompt = self._text_preprocessing(prompt, clean_caption=clean_caption)
            text_inputs = self.tokenizer(
                prompt,
                padding="max_length",
                max_length=max_length,
                truncation=True,
                return_attention_mask=True,
                add_special_tokens=True,
                return_tensors="pt",
            )
            text_input_ids = text_inputs.input_ids
            untruncated_ids = self.tokenizer(prompt, padding="longest", return_tensors="pt").input_ids

            if untruncated_ids.shape[-1] >= text_input_ids.shape[-1] and not torch.equal(
                text_input_ids, untruncated_ids
            ):
                removed_text = self.tokenizer.batch_decode(untruncated_ids[:, max_length - 1 : -1])
                logger.warning(
                    "The following part of your input was truncated because CLIP can only handle sequences up to"
                    f" {max_length} tokens: {removed_text}"
                )

            attention_mask = text_inputs.attention_mask.to(device)
            prompt_embeds_attention_mask = attention_mask

            prompt_embeds = self.text_encoder(text_input_ids.to(device), attention_mask=attention_mask)
            prompt_embeds = prompt_embeds[0]
        else:
            prompt_embeds_attention_mask = torch.ones_like(prompt_embeds)

        if self.text_encoder is not None:
            dtype = self.text_encoder.dtype
        elif self.transformer is not None:
            dtype = self.transformer.dtype
        else:
            dtype = None

        prompt_embeds = prompt_embeds.to(dtype=dtype, device=device)

        bs_embed, seq_len, _ = prompt_embeds.shape
        # duplicate text embeddings and attention mask for each generation per prompt, using mps friendly method
        prompt_embeds = prompt_embeds.repeat(1, num_images_per_prompt, 1)
        prompt_embeds = prompt_embeds.view(bs_embed * num_images_per_prompt, seq_len, -1)
        prompt_embeds_attention_mask = prompt_embeds_attention_mask.view(bs_embed, -1)
        prompt_embeds_attention_mask = prompt_embeds_attention_mask.repeat(num_images_per_prompt, 1)

        # get unconditional embeddings for classifier free guidance
        if do_classifier_free_guidance and negative_prompt_embeds is None:
            uncond_tokens = [negative_prompt] * batch_size
            uncond_tokens = self._text_preprocessing(uncond_tokens, clean_caption=clean_caption)
            max_length = prompt_embeds.shape[1]
            uncond_input = self.tokenizer(
                uncond_tokens,
                padding="max_length",
                max_length=max_length,
                truncation=True,
                return_attention_mask=True,
                add_special_tokens=True,
                return_tensors="pt",
            )
            attention_mask = uncond_input.attention_mask.to(device)

            negative_prompt_embeds = self.text_encoder(
                uncond_input.input_ids.to(device),
                attention_mask=attention_mask,
            )
            negative_prompt_embeds = negative_prompt_embeds[0]

        if do_classifier_free_guidance:
            # duplicate unconditional embeddings for each generation per prompt, using mps friendly method
            seq_len = negative_prompt_embeds.shape[1]

            negative_prompt_embeds = negative_prompt_embeds.to(dtype=dtype, device=device)

            negative_prompt_embeds = negative_prompt_embeds.repeat(1, num_images_per_prompt, 1)
            negative_prompt_embeds = negative_prompt_embeds.view(batch_size * num_images_per_prompt, seq_len, -1)

            # For classifier free guidance, we need to do two forward passes.
            # Here we concatenate the unconditional and text embeddings into a single batch
            # to avoid doing two forward passes
        else:
            negative_prompt_embeds = None

        # Perform additional masking.
        if mask_feature and not embeds_initially_provided:
            prompt_embeds = prompt_embeds.unsqueeze(1)
            masked_prompt_embeds, keep_indices = self.mask_text_embeddings(prompt_embeds, prompt_embeds_attention_mask)
            masked_prompt_embeds = masked_prompt_embeds.squeeze(1)
            masked_negative_prompt_embeds = (
                negative_prompt_embeds[:, :keep_indices, :] if negative_prompt_embeds is not None else None
            )

            # import torch.nn.functional as F

            # padding = (0, 0, 0, 113)  # (左, 右, 下, 上)
            # masked_prompt_embeds_ = F.pad(masked_prompt_embeds, padding, "constant", 0)
            # masked_negative_prompt_embeds_ = F.pad(masked_negative_prompt_embeds, padding, "constant", 0)

            # print(masked_prompt_embeds == masked_prompt_embeds_[:, :masked_negative_prompt_embeds.shape[1], ...])

            return masked_prompt_embeds, masked_negative_prompt_embeds
            # return masked_prompt_embeds_, masked_negative_prompt_embeds_

        return prompt_embeds, negative_prompt_embeds

    # Copied from diffusers.pipelines.stable_diffusion.pipeline_stable_diffusion.StableDiffusionPipeline.prepare_extra_step_kwargs
    def prepare_extra_step_kwargs(self, generator, eta):
        # prepare extra kwargs for the scheduler step, since not all schedulers have the same signature
        # eta (η) is only used with the DDIMScheduler, it will be ignored for other schedulers.
        # eta corresponds to η in DDIM paper: https://arxiv.org/abs/2010.02502
        # and should be between [0, 1]

        accepts_eta = "eta" in set(inspect.signature(self.scheduler.step).parameters.keys())
        extra_step_kwargs = {}
        if accepts_eta:
            extra_step_kwargs["eta"] = eta

        # check if the scheduler accepts generator
        accepts_generator = "generator" in set(inspect.signature(self.scheduler.step).parameters.keys())
        if accepts_generator:
            extra_step_kwargs["generator"] = generator
        return extra_step_kwargs

    def check_inputs(
        self,
        prompt,
        height,
        width,
        negative_prompt,
        callback_steps,
        prompt_embeds=None,
        negative_prompt_embeds=None,
    ):
        if height % 8 != 0 or width % 8 != 0:
            raise ValueError(f"`height` and `width` have to be divisible by 8 but are {height} and {width}.")

        if (callback_steps is None) or (
            callback_steps is not None and (not isinstance(callback_steps, int) or callback_steps <= 0)
        ):
            raise ValueError(
                f"`callback_steps` has to be a positive integer but is {callback_steps} of type"
                f" {type(callback_steps)}."
            )

        if prompt is not None and prompt_embeds is not None:
            raise ValueError(
                f"Cannot forward both `prompt`: {prompt} and `prompt_embeds`: {prompt_embeds}. Please make sure to"
                " only forward one of the two."
            )
        elif prompt is None and prompt_embeds is None:
            raise ValueError(
                "Provide either `prompt` or `prompt_embeds`. Cannot leave both `prompt` and `prompt_embeds` undefined."
            )
        elif prompt is not None and (not isinstance(prompt, str) and not isinstance(prompt, list)):
            raise ValueError(f"`prompt` has to be of type `str` or `list` but is {type(prompt)}")

        if prompt is not None and negative_prompt_embeds is not None:
            raise ValueError(
                f"Cannot forward both `prompt`: {prompt} and `negative_prompt_embeds`:"
                f" {negative_prompt_embeds}. Please make sure to only forward one of the two."
            )

        if negative_prompt is not None and negative_prompt_embeds is not None:
            raise ValueError(
                f"Cannot forward both `negative_prompt`: {negative_prompt} and `negative_prompt_embeds`:"
                f" {negative_prompt_embeds}. Please make sure to only forward one of the two."
            )

        if prompt_embeds is not None and negative_prompt_embeds is not None:
            if prompt_embeds.shape != negative_prompt_embeds.shape:
                raise ValueError(
                    "`prompt_embeds` and `negative_prompt_embeds` must have the same shape when passed directly, but"
                    f" got: `prompt_embeds` {prompt_embeds.shape} != `negative_prompt_embeds`"
                    f" {negative_prompt_embeds.shape}."
                )

    # Copied from diffusers.pipelines.deepfloyd_if.pipeline_if.IFPipeline._text_preprocessing
    def _text_preprocessing(self, text, clean_caption=False):
        if not isinstance(text, (tuple, list)):
            text = [text]

        def process(text: str):
            if clean_caption:
                text = self._clean_caption(text)
                text = self._clean_caption(text)
            else:
                text = text.lower().strip()
            return text

        return [process(t) for t in text]

    # Copied from diffusers.pipelines.deepfloyd_if.pipeline_if.IFPipeline._clean_caption
    def _clean_caption(self, caption):
        caption = str(caption)
        caption = ul.unquote_plus(caption)
        caption = caption.strip().lower()
        caption = re.sub("<person>", "person", caption)
        # urls:
        caption = re.sub(
            r"\b((?:https?:(?:\/{1,3}|[a-zA-Z0-9%])|[a-zA-Z0-9.\-]+[.](?:com|co|ru|net|org|edu|gov|it)[\w/-]*\b\/?(?!@)))",  # noqa
            "",
            caption,
        )  # regex for urls
        caption = re.sub(
            r"\b((?:www:(?:\/{1,3}|[a-zA-Z0-9%])|[a-zA-Z0-9.\-]+[.](?:com|co|ru|net|org|edu|gov|it)[\w/-]*\b\/?(?!@)))",  # noqa
            "",
            caption,
        )  # regex for urls
        # html:
        caption = BeautifulSoup(caption, features="html.parser").text

        # @<nickname>
        caption = re.sub(r"@[\w\d]+\b", "", caption)

        # 31C0—31EF CJK Strokes
        # 31F0—31FF Katakana Phonetic Extensions
        # 3200—32FF Enclosed CJK Letters and Months
        # 3300—33FF CJK Compatibility
        # 3400—4DBF CJK Unified Ideographs Extension A
        # 4DC0—4DFF Yijing Hexagram Symbols
        # 4E00—9FFF CJK Unified Ideographs
        caption = re.sub(r"[\u31c0-\u31ef]+", "", caption)
        caption = re.sub(r"[\u31f0-\u31ff]+", "", caption)
        caption = re.sub(r"[\u3200-\u32ff]+", "", caption)
        caption = re.sub(r"[\u3300-\u33ff]+", "", caption)
        caption = re.sub(r"[\u3400-\u4dbf]+", "", caption)
        caption = re.sub(r"[\u4dc0-\u4dff]+", "", caption)
        caption = re.sub(r"[\u4e00-\u9fff]+", "", caption)
        #######################################################

        # все виды тире / all types of dash --> "-"
        caption = re.sub(
            r"[\u002D\u058A\u05BE\u1400\u1806\u2010-\u2015\u2E17\u2E1A\u2E3A\u2E3B\u2E40\u301C\u3030\u30A0\uFE31\uFE32\uFE58\uFE63\uFF0D]+",  # noqa
            "-",
            caption,
        )

        # кавычки к одному стандарту
        caption = re.sub(r"[`´«»“”¨]", '"', caption)
        caption = re.sub(r"[‘’]", "'", caption)

        # &quot;
        caption = re.sub(r"&quot;?", "", caption)
        # &amp
        caption = re.sub(r"&amp", "", caption)

        # ip adresses:
        caption = re.sub(r"\d{1,3}\.\d{1,3}\.\d{1,3}\.\d{1,3}", " ", caption)

        # article ids:
        caption = re.sub(r"\d:\d\d\s+$", "", caption)

        # \n
        caption = re.sub(r"\\n", " ", caption)

        # "#123"
        caption = re.sub(r"#\d{1,3}\b", "", caption)
        # "#12345.."
        caption = re.sub(r"#\d{5,}\b", "", caption)
        # "123456.."
        caption = re.sub(r"\b\d{6,}\b", "", caption)
        # filenames:
        caption = re.sub(r"[\S]+\.(?:png|jpg|jpeg|bmp|webp|eps|pdf|apk|mp4)", "", caption)

        #
        caption = re.sub(r"[\"\']{2,}", r'"', caption)  # """AUSVERKAUFT"""
        caption = re.sub(r"[\.]{2,}", r" ", caption)  # """AUSVERKAUFT"""

        caption = re.sub(self.bad_punct_regex, r" ", caption)  # ***AUSVERKAUFT***, #AUSVERKAUFT
        caption = re.sub(r"\s+\.\s+", r" ", caption)  # " . "

        # this-is-my-cute-cat / this_is_my_cute_cat
        regex2 = re.compile(r"(?:\-|\_)")
        if len(re.findall(regex2, caption)) > 3:
            caption = re.sub(regex2, " ", caption)

        caption = ftfy.fix_text(caption)
        caption = html.unescape(html.unescape(caption))

        caption = re.sub(r"\b[a-zA-Z]{1,3}\d{3,15}\b", "", caption)  # jc6640
        caption = re.sub(r"\b[a-zA-Z]+\d+[a-zA-Z]+\b", "", caption)  # jc6640vc
        caption = re.sub(r"\b\d+[a-zA-Z]+\d+\b", "", caption)  # 6640vc231

        caption = re.sub(r"(worldwide\s+)?(free\s+)?shipping", "", caption)
        caption = re.sub(r"(free\s)?download(\sfree)?", "", caption)
        caption = re.sub(r"\bclick\b\s(?:for|on)\s\w+", "", caption)
        caption = re.sub(r"\b(?:png|jpg|jpeg|bmp|webp|eps|pdf|apk|mp4)(\simage[s]?)?", "", caption)
        caption = re.sub(r"\bpage\s+\d+\b", "", caption)

        caption = re.sub(r"\b\d*[a-zA-Z]+\d+[a-zA-Z]+\d+[a-zA-Z\d]*\b", r" ", caption)  # j2d1a2a...

        caption = re.sub(r"\b\d+\.?\d*[xх×]\d+\.?\d*\b", "", caption)

        caption = re.sub(r"\b\s+\:\s+", r": ", caption)
        caption = re.sub(r"(\D[,\./])\b", r"\1 ", caption)
        caption = re.sub(r"\s+", " ", caption)

        caption.strip()

        caption = re.sub(r"^[\"\']([\w\W]+)[\"\']$", r"\1", caption)
        caption = re.sub(r"^[\'\_,\-\:;]", r"", caption)
        caption = re.sub(r"[\'\_,\-\:\-\+]$", r"", caption)
        caption = re.sub(r"^\.\S+$", "", caption)

        return caption.strip()

    # Copied from diffusers.pipelines.stable_diffusion.pipeline_stable_diffusion.StableDiffusionPipeline.prepare_latents
    def prepare_latents(
        self, batch_size, num_channels_latents, video_length, height, width, dtype, device, generator, latents=None
    ):
        shape = (
            batch_size,
            num_channels_latents,
            video_length,
            height // self.vae_scale_factor,
            width // self.vae_scale_factor,
        )
        if isinstance(generator, list) and len(generator) != batch_size:
            raise ValueError(
                f"You have passed a list of generators of length {len(generator)}, but requested an effective batch"
                f" size of {batch_size}. Make sure the batch size matches the length of the generators."
            )

        if latents is None:
            latents = randn_tensor(shape, generator=generator, device=device, dtype=dtype)
        else:
            latents = latents.to(device)

        # scale the initial noise by the standard deviation required by the scheduler
        latents = latents * self.scheduler.init_noise_sigma
        return latents

    @torch.no_grad()
    def generate(
        self,
        prompt: str = None,
        negative_prompt: str = "",
        num_inference_steps: int = 50,
        guidance_scale: float = 7.5,
        num_images_per_prompt: Optional[int] = 1,
        eta: float = 0.0,
        generator: Optional[Union[torch.Generator, List[torch.Generator]]] = None,
        latents: Optional[torch.FloatTensor] = None,
        prompt_embeds: Optional[torch.FloatTensor] = None,
        negative_prompt_embeds: Optional[torch.FloatTensor] = None,
        output_type: Optional[str] = "pil",
        return_dict: bool = True,
        callback: Optional[Callable[[int, int, torch.FloatTensor], None]] = None,
        callback_steps: int = 1,
        clean_caption: bool = True,
        mask_feature: bool = True,
        enable_temporal_attentions: bool = True,
<<<<<<< HEAD
        verbose: bool = False,
=======
        verbose: bool = True,
>>>>>>> dafebebc
    ) -> Union[VideoSysPipelineOutput, Tuple]:
        """
        Function invoked when calling the pipeline for generation.

        Args:
            prompt (`str` or `List[str]`, *optional*):
                The prompt or prompts to guide the image generation. If not defined, one has to pass `prompt_embeds`.
                instead.
            negative_prompt (`str` or `List[str]`, *optional*):
                The prompt or prompts not to guide the image generation. If not defined, one has to pass
                `negative_prompt_embeds` instead. Ignored when not using guidance (i.e., ignored if `guidance_scale` is
                less than `1`).
            num_inference_steps (`int`, *optional*, defaults to 100):
                The number of denoising steps. More denoising steps usually lead to a higher quality image at the
                expense of slower inference.
            timesteps (`List[int]`, *optional*):
                Custom timesteps to use for the denoising process. If not defined, equal spaced `num_inference_steps`
                timesteps are used. Must be in descending order.
            guidance_scale (`float`, *optional*, defaults to 7.0):
                Guidance scale as defined in [Classifier-Free Diffusion Guidance](https://arxiv.org/abs/2207.12598).
                `guidance_scale` is defined as `w` of equation 2. of [Imagen
                Paper](https://arxiv.org/pdf/2205.11487.pdf). Guidance scale is enabled by setting `guidance_scale >
                1`. Higher guidance scale encourages to generate images that are closely linked to the text `prompt`,
                usually at the expense of lower image quality.
            num_images_per_prompt (`int`, *optional*, defaults to 1):
                The number of images to generate per prompt.
            height (`int`, *optional*, defaults to self.unet.config.sample_size):
                The height in pixels of the generated image.
            width (`int`, *optional*, defaults to self.unet.config.sample_size):
                The width in pixels of the generated image.
            eta (`float`, *optional*, defaults to 0.0):
                Corresponds to parameter eta (η) in the DDIM paper: https://arxiv.org/abs/2010.02502. Only applies to
                [`schedulers.DDIMScheduler`], will be ignored for others.
            generator (`torch.Generator` or `List[torch.Generator]`, *optional*):
                One or a list of [torch generator(s)](https://pytorch.org/docs/stable/generated/torch.Generator.html)
                to make generation deterministic.
            latents (`torch.FloatTensor`, *optional*):
                Pre-generated noisy latents, sampled from a Gaussian distribution, to be used as inputs for image
                generation. Can be used to tweak the same generation with different prompts. If not provided, a latents
                tensor will ge generated by sampling using the supplied random `generator`.
            prompt_embeds (`torch.FloatTensor`, *optional*):
                Pre-generated text embeddings. Can be used to easily tweak text inputs, *e.g.* prompt weighting. If not
                provided, text embeddings will be generated from `prompt` input argument.
            negative_prompt_embeds (`torch.FloatTensor`, *optional*):
                Pre-generated negative text embeddings. For PixArt-Alpha this negative prompt should be "". If not
                provided, negative_prompt_embeds will be generated from `negative_prompt` input argument.
            output_type (`str`, *optional*, defaults to `"pil"`):
                The output format of the generate image. Choose between
                [PIL](https://pillow.readthedocs.io/en/stable/): `PIL.Image.Image` or `np.array`.
            return_dict (`bool`, *optional*, defaults to `True`):
                Whether or not to return a [`~pipelines.stable_diffusion.IFPipelineOutput`] instead of a plain tuple.
            callback (`Callable`, *optional*):
                A function that will be called every `callback_steps` steps during inference. The function will be
                called with the following arguments: `callback(step: int, timestep: int, latents: torch.FloatTensor)`.
            callback_steps (`int`, *optional*, defaults to 1):
                The frequency at which the `callback` function will be called. If not specified, the callback will be
                called at every step.
            clean_caption (`bool`, *optional*, defaults to `True`):
                Whether or not to clean the caption before creating embeddings. Requires `beautifulsoup4` and `ftfy` to
                be installed. If the dependencies are not installed, the embeddings will be created from the raw
                prompt.
            mask_feature (`bool` defaults to `True`): If set to `True`, the text embeddings will be masked.

        Examples:

        Returns:
            [`~pipelines.ImagePipelineOutput`] or `tuple`:
                If `return_dict` is `True`, [`~pipelines.ImagePipelineOutput`] is returned, otherwise a `tuple` is
                returned where the first element is a list with the generated images
        """
        # 1. Check inputs. Raise error if not correct
        video_length = 16
        height = 512
        width = 512
        update_steps(num_inference_steps)
        self.check_inputs(prompt, height, width, negative_prompt, callback_steps, prompt_embeds, negative_prompt_embeds)

        # 2. Default height and width to transformer
        if prompt is not None and isinstance(prompt, str):
            batch_size = 1
        elif prompt is not None and isinstance(prompt, list):
            batch_size = len(prompt)
        else:
            batch_size = prompt_embeds.shape[0]

        device = self._execution_device

        # here `guidance_scale` is defined analog to the guidance weight `w` of equation (2)
        # of the Imagen paper: https://arxiv.org/pdf/2205.11487.pdf . `guidance_scale = 1`
        # corresponds to doing no classifier free guidance.
        do_classifier_free_guidance = guidance_scale > 1.0

        # 3. Encode input prompt
        prompt_embeds, negative_prompt_embeds = self.encode_prompt(
            prompt,
            do_classifier_free_guidance,
            negative_prompt=negative_prompt,
            num_images_per_prompt=num_images_per_prompt,
            device=device,
            prompt_embeds=prompt_embeds,
            negative_prompt_embeds=negative_prompt_embeds,
            clean_caption=clean_caption,
            mask_feature=mask_feature,
        )
        if do_classifier_free_guidance:
            prompt_embeds = torch.cat([negative_prompt_embeds, prompt_embeds], dim=0)

        # 4. Prepare timesteps
        self.scheduler.set_timesteps(num_inference_steps, device=device)
        # timesteps = self.scheduler.timesteps # NOTE change timestep_respacing here

        if get_diffusion_skip() and get_diffusion_skip_timestep() is not None:
            # TODO add assertion for timestep_respacing
            # timestep_respacing = get_diffusion_skip_timestep()
            # timesteps = space_timesteps(1000, timestep_respacing)

            diffusion_skip_timestep = get_diffusion_skip_timestep()
            timesteps = skip_diffusion_timestep(self.scheduler.timesteps, diffusion_skip_timestep)

            self.scheduler.set_timesteps(num_inference_steps, device=device)
            orignal_timesteps = self.scheduler.timesteps

            if verbose and dist.get_rank() == 0:
                print("============================")
                print("skip diffusion steps!!!")
                print("============================")
                print(f"orignal sample timesteps: {orignal_timesteps}")
                print(f"orignal diffusion steps: {len(orignal_timesteps)}")
                print("============================")
                print(f"skip diffusion steps: {get_diffusion_skip_timestep()}")
                print(f"sample timesteps: {timesteps}")
                print(f"num_inference_steps: {len(timesteps)}")
                print("============================")
        else:
            self.scheduler.set_timesteps(num_inference_steps, device=device)
            timesteps = self.scheduler.timesteps

        # 5. Prepare latents.
        latent_channels = self.transformer.config.in_channels
        latents = self.prepare_latents(
            batch_size * num_images_per_prompt,
            latent_channels,
            video_length,
            height,
            width,
            prompt_embeds.dtype,
            device,
            generator,
            latents,
        )

        # 6. Prepare extra step kwargs. TODO: Logic should ideally just be moved out of the pipeline
        extra_step_kwargs = self.prepare_extra_step_kwargs(generator, eta)

        # 6.1 Prepare micro-conditions.
        added_cond_kwargs = {"resolution": None, "aspect_ratio": None}
        if self.transformer.config.sample_size == 128:
            resolution = torch.tensor([height, width]).repeat(batch_size * num_images_per_prompt, 1)
            aspect_ratio = torch.tensor([float(height / width)]).repeat(batch_size * num_images_per_prompt, 1)
            resolution = resolution.to(dtype=prompt_embeds.dtype, device=device)
            aspect_ratio = aspect_ratio.to(dtype=prompt_embeds.dtype, device=device)
            added_cond_kwargs = {"resolution": resolution, "aspect_ratio": aspect_ratio}

        # 7. Denoising loop
        num_warmup_steps = max(len(timesteps) - num_inference_steps * self.scheduler.order, 0)

        progress_wrap = tqdm.tqdm if verbose and dist.get_rank() == 0 else (lambda x: x)
        for i, t in progress_wrap(list(enumerate(timesteps))):
            latent_model_input = torch.cat([latents] * 2) if do_classifier_free_guidance else latents
            latent_model_input = self.scheduler.scale_model_input(latent_model_input, t)

            current_timestep = t
            if not torch.is_tensor(current_timestep):
                # TODO: this requires sync between CPU and GPU. So try to pass timesteps as tensors if you can
                # This would be a good case for the `match` statement (Python 3.10+)
                is_mps = latent_model_input.device.type == "mps"
                if isinstance(current_timestep, float):
                    dtype = torch.float32 if is_mps else torch.float64
                else:
                    dtype = torch.int32 if is_mps else torch.int64
                current_timestep = torch.tensor([current_timestep], dtype=dtype, device=latent_model_input.device)
            elif len(current_timestep.shape) == 0:
                current_timestep = current_timestep[None].to(latent_model_input.device)
            # broadcast to batch dimension in a way that's compatible with ONNX/Core ML
            current_timestep = current_timestep.expand(latent_model_input.shape[0])

            # predict noise model_output
            noise_pred = self.transformer(
                latent_model_input,
                all_timesteps=timesteps,
                encoder_hidden_states=prompt_embeds,
                timestep=current_timestep,
                added_cond_kwargs=added_cond_kwargs,
                enable_temporal_attentions=enable_temporal_attentions,
                return_dict=False,
            )[0]

            # perform guidance
            if do_classifier_free_guidance:
                noise_pred_uncond, noise_pred_text = noise_pred.chunk(2)
                noise_pred = noise_pred_uncond + guidance_scale * (noise_pred_text - noise_pred_uncond)

            # learned sigma
            if self.transformer.config.out_channels // 2 == latent_channels:
                noise_pred = noise_pred.chunk(2, dim=1)[0]
            else:
                noise_pred = noise_pred

            # compute previous image: x_t -> x_t-1
            latents = self.scheduler.step(noise_pred, t, latents, **extra_step_kwargs, return_dict=False)[0]

            # call the callback, if provided
            if i == len(timesteps) - 1 or ((i + 1) > num_warmup_steps and (i + 1) % self.scheduler.order == 0):
                if callback is not None and i % callback_steps == 0:
                    step_idx = i // getattr(self.scheduler, "order", 1)
                    callback(step_idx, t, latents)

        if not output_type == "latents":
            if latents.shape[2] == 1:  # image
                video = self.decode_latents_image(latents)
            else:  # video
                if self._config.enable_vae_temporal_decoder:
                    video = self.decode_latents_with_temporal_decoder(latents)
                else:
                    video = self.decode_latents(latents)
        else:
            video = latents
            return VideoSysPipelineOutput(video=video)

        # Offload all models
        self.maybe_free_model_hooks()

        if not return_dict:
            return (video,)

        return VideoSysPipelineOutput(video=video)

    def decode_latents_image(self, latents):
        video_length = latents.shape[2]
        latents = 1 / self.vae.config.scaling_factor * latents
        latents = einops.rearrange(latents, "b c f h w -> (b f) c h w")
        video = []
        for frame_idx in range(latents.shape[0]):
            video.append(self.vae.decode(latents[frame_idx : frame_idx + 1]).sample)
        video = torch.cat(video)
        video = einops.rearrange(video, "(b f) c h w -> b f c h w", f=video_length)
        video = (video / 2.0 + 0.5).clamp(0, 1)
        return video

    def decode_latents(self, latents):
        video_length = latents.shape[2]
        latents = 1 / self.vae.config.scaling_factor * latents
        latents = einops.rearrange(latents, "b c f h w -> (b f) c h w")
        video = []
        for frame_idx in range(latents.shape[0]):
            video.append(self.vae.decode(latents[frame_idx : frame_idx + 1]).sample)
        video = torch.cat(video)
        video = einops.rearrange(video, "(b f) c h w -> b f h w c", f=video_length)
        video = ((video / 2.0 + 0.5).clamp(0, 1) * 255).to(dtype=torch.uint8).cpu().contiguous()
        # we always cast to float32 as this does not cause significant overhead and is compatible with bfloa16
        return video

    def decode_latents_with_temporal_decoder(self, latents):
        video_length = latents.shape[2]
        latents = 1 / self.vae.config.scaling_factor * latents
        latents = einops.rearrange(latents, "b c f h w -> (b f) c h w")
        video = []

        decode_chunk_size = 14
        for frame_idx in range(0, latents.shape[0], decode_chunk_size):
            num_frames_in = latents[frame_idx : frame_idx + decode_chunk_size].shape[0]

            decode_kwargs = {}
            decode_kwargs["num_frames"] = num_frames_in

            video.append(self.vae.decode(latents[frame_idx : frame_idx + decode_chunk_size], **decode_kwargs).sample)

        video = torch.cat(video)
        video = einops.rearrange(video, "(b f) c h w -> b f h w c", f=video_length)
        video = ((video / 2.0 + 0.5).clamp(0, 1) * 255).to(dtype=torch.uint8).cpu().contiguous()
        # we always cast to float32 as this does not cause significant overhead and is compatible with bfloa16
        return video

    def save_video(self, video, output_path):
        save_video(video, output_path, fps=8)<|MERGE_RESOLUTION|>--- conflicted
+++ resolved
@@ -17,10 +17,7 @@
 import ftfy
 import torch
 import torch.distributed as dist
-<<<<<<< HEAD
-=======
 import tqdm
->>>>>>> dafebebc
 from bs4 import BeautifulSoup
 from diffusers.image_processor import VaeImageProcessor
 from diffusers.models import AutoencoderKL, AutoencoderKLTemporalDecoder
@@ -51,16 +48,6 @@
         spatial_threshold: list = [100, 800],
         spatial_gap: int = 2,
         temporal_broadcast: bool = True,
-<<<<<<< HEAD
-        temporal_threshold: list = [100, 850],
-        temporal_gap: int = 2,
-        cross_broadcast: bool = True,
-        cross_threshold: list = [100, 850],
-        cross_gap: int = 7,
-        diffusion_skip: bool = False,
-        diffusion_timestep_respacing: list = None,
-        diffusion_skip_timestep: list = None,
-=======
         temporal_threshold: list = [100, 800],
         temporal_gap: int = 3,
         cross_broadcast: bool = True,
@@ -84,7 +71,6 @@
             480: {"block": [0, 1, 2, 3, 4], "skip_count": 2},
             400: {"block": [0, 1, 2, 3, 4], "skip_count": 2},
         },
->>>>>>> dafebebc
     ):
         super().__init__(
             steps=steps,
@@ -100,12 +86,9 @@
             diffusion_skip=diffusion_skip,
             diffusion_timestep_respacing=diffusion_timestep_respacing,
             diffusion_skip_timestep=diffusion_skip_timestep,
-<<<<<<< HEAD
-=======
             mlp_skip=mlp_skip,
             mlp_spatial_skip_config=mlp_spatial_skip_config,
             mlp_temporal_skip_config=mlp_temporal_skip_config,
->>>>>>> dafebebc
         )
 
 
@@ -640,11 +623,7 @@
         clean_caption: bool = True,
         mask_feature: bool = True,
         enable_temporal_attentions: bool = True,
-<<<<<<< HEAD
-        verbose: bool = False,
-=======
         verbose: bool = True,
->>>>>>> dafebebc
     ) -> Union[VideoSysPipelineOutput, Tuple]:
         """
         Function invoked when calling the pipeline for generation.
