<<<<<<< HEAD
# Usage: torchrun --standalone --nproc_per_node=1 scripts/latte/sample.py

import videosys
from videosys import LatteConfig, LattePipeline


def run_base():
    videosys.initialize(42)

    config = LatteConfig()
    pipeline = LattePipeline(config)
=======
from opendit import LatteConfig, VideoSysEngine


def run_base():
    config = LatteConfig(world_size=1)
    engine = VideoSysEngine(config)
>>>>>>> 508e1643

    prompt = "Sunset over the sea."
    video = engine.generate(prompt).video[0]
    engine.save_video(video, f"./outputs/{prompt}.mp4")


def run_pab():
<<<<<<< HEAD
    videosys.initialize(42)

    config = LatteConfig(enable_pab=True)
    pipeline = LattePipeline(config)
=======
    config = LatteConfig(world_size=1)
    engine = VideoSysEngine(config)
>>>>>>> 508e1643

    prompt = "Sunset over the sea."
    video = engine.generate(prompt).video[0]
    engine.save_video(video, f"./outputs/{prompt}.mp4")


if __name__ == "__main__":
    run_base()
    # run_pab()<|MERGE_RESOLUTION|>--- conflicted
+++ resolved
@@ -1,23 +1,9 @@
-<<<<<<< HEAD
-# Usage: torchrun --standalone --nproc_per_node=1 scripts/latte/sample.py
-
-import videosys
-from videosys import LatteConfig, LattePipeline
-
-
-def run_base():
-    videosys.initialize(42)
-
-    config = LatteConfig()
-    pipeline = LattePipeline(config)
-=======
-from opendit import LatteConfig, VideoSysEngine
+from videosys import LatteConfig, VideoSysEngine
 
 
 def run_base():
     config = LatteConfig(world_size=1)
     engine = VideoSysEngine(config)
->>>>>>> 508e1643
 
     prompt = "Sunset over the sea."
     video = engine.generate(prompt).video[0]
@@ -25,15 +11,8 @@
 
 
 def run_pab():
-<<<<<<< HEAD
-    videosys.initialize(42)
-
-    config = LatteConfig(enable_pab=True)
-    pipeline = LattePipeline(config)
-=======
     config = LatteConfig(world_size=1)
     engine = VideoSysEngine(config)
->>>>>>> 508e1643
 
     prompt = "Sunset over the sea."
     video = engine.generate(prompt).video[0]
