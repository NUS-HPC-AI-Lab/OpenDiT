<<<<<<< HEAD
import argparse
import json
import os
import time
=======
import opendit
from opendit import OpenSoraConfig, OpenSoraPipeline
>>>>>>> b66d2a9f


def run_base():
    opendit.initialize(42)

    config = OpenSoraConfig()
    pipeline = OpenSoraPipeline(config)

<<<<<<< HEAD
def args_to_dict(args):
    if isinstance(args, dict):
        return args
    else:
        return vars(args)


def main(args):
    torch.set_grad_enabled(False)
    # ======================================================
    # configs & runtime variables
    # ======================================================
    # == dtype ==
    dtype = str_to_dtype(args.dtype)
    torch.backends.cuda.matmul.allow_tf32 = True
    torch.backends.cudnn.allow_tf32 = True

    # == init distributed env ==
    if os.environ.get("LOCAL_RANK") is None:  # DEBUG
        os.environ["LOCAL_RANK"] = "0"
        os.environ["RANK"] = "0"
        os.environ["WORLD_SIZE"] = "1"
        os.environ["MASTER_ADDR"] = "localhost"
        os.environ["MASTER_PORT"] = "29500"
        # enable_sequence_parallelism = False
        # dist.init_process_group(backend="gloo", rank=int(os.environ["RANK"]), world_size=int(os.environ["WORLD_SIZE"]))
    colossalai.launch_from_torch({})
    coordinator = DistCoordinator()
    set_parallel_manager(1, coordinator.world_size)
    enable_sequence_parallelism = enable_sequence_parallel()
    device = f"cuda:{torch.cuda.current_device()}"
    set_seed(seed=args.seed)

    # == init pab ==
    if args.cross_broadcast or args.spatial_broadcast or args.temporal_broadcast:
        set_pab_manager(
            steps=args.num_sampling_steps,
            cross_broadcast=args.cross_broadcast,
            cross_threshold=args.cross_threshold,
            cross_gap=args.cross_gap,
            spatial_broadcast=args.spatial_broadcast,
            spatial_threshold=args.spatial_threshold,
            spatial_gap=args.spatial_gap,
            temporal_broadcast=args.temporal_broadcast,
            temporal_threshold=args.temporal_threshold,
            temporal_gap=args.temporal_gap,
            diffusion_skip=args.diffusion_skip,
            diffusion_skip_timestep=args.diffusion_skip_timestep,
            # mlp
            mlp_skip=args.mlp_skip,
            mlp_temporal_skip_config=args.mlp_temporal_skip_config,
            mlp_spatial_skip_config=args.mlp_spatial_skip_config,
        )
=======
    prompt = "Sunset over the sea."
    video = pipeline.generate(prompt).video[0]
    pipeline.save_video(video, f"./outputs/{prompt}.mp4")


def run_pab():
    opendit.initialize(42)
>>>>>>> b66d2a9f

    config = OpenSoraConfig(enable_pab=True)
    pipeline = OpenSoraPipeline(config)

<<<<<<< HEAD
    # ======================================================
    # build model & load weights
    # ======================================================
    logger.info("Building models...")
    # == build text-encoder and vae ==
    text_encoder = T5Encoder(
        from_pretrained="DeepFloyd/t5-v1_1-xxl", model_max_length=300, device=device, shardformer=args.enable_t5_speedup
    )
    vae = (
        OpenSoraVAE_V1_2(
            from_pretrained="hpcai-tech/OpenSora-VAE-v1.2",
            micro_frame_size=17,
            micro_batch_size=4,
        )
        .to(device, dtype)
        .eval()
    )

    # == prepare video size ==
    image_size = args.image_size
    if image_size is None:
        resolution = args.resolution
        aspect_ratio = args.aspect_ratio
        assert (
            resolution is not None and aspect_ratio is not None
        ), "resolution and aspect_ratio must be provided if image_size is not provided"
        image_size = get_image_size(resolution, aspect_ratio)
    num_frames = get_num_frames(args.num_frames)

    # == build diffusion model ==
    input_size = (num_frames, *image_size)
    latent_size = vae.get_latent_size(input_size)
    model = (
        STDiT3_XL_2(
            from_pretrained="hpcai-tech/OpenSora-STDiT-v3",
            qk_norm=True,
            enable_flash_attn=True,
            enable_layernorm_kernel=True,
            input_size=latent_size,
            in_channels=vae.out_channels,
            caption_channels=text_encoder.output_dim,
            model_max_length=text_encoder.model_max_length,
        )
        .to(device, dtype)
        .eval()
    )
    text_encoder.y_embedder = model.y_embedder  # HACK: for classifier-free guidance

    # == build scheduler ==
    scheduler = RFLOW(use_timestep_transform=True, num_sampling_steps=30, cfg_scale=7.0)

    # ======================================================
    # inference
    # ======================================================
    # == load prompts ==
    prompts = args.prompt
    if prompts is None:
        assert args.prompt_path is not None
        prompts = load_prompts(args.prompt_path)

    # == prepare reference ==
    reference_path = args.reference_path if args.reference_path is not None else [""] * len(prompts)
    mask_strategy = args.mask_strategy if args.mask_strategy is not None else [""] * len(prompts)
    assert len(reference_path) == len(prompts), "Length of reference must be the same as prompts"
    assert len(mask_strategy) == len(prompts), "Length of mask_strategy must be the same as prompts"

    # == prepare arguments ==
    fps = args.fps
    save_fps = fps // args.frame_interval
    multi_resolution = args.multi_resolution
    batch_size = args.batch_size
    num_sample = args.num_sample
    loop = args.loop
    condition_frame_length = args.condition_frame_length
    condition_frame_edit = args.condition_frame_edit
    align = args.align

    # if args.mlp_skip:
    #     s_len = sum(len(config["block"]) * config["skip_count"] for config in args.mlp_spatial_skip_config.values())
    #     t_len = sum(len(config["block"]) * config["skip_count"] for config in args.mlp_temporal_skip_config.values())
    #     save_dir = os.path.join(args.save_dir, f"mlp_skip_s_{s_len}_t_{t_len}")

    # else:
    #     save_dir = args.save_dir

    save_dir_name = os.path.splitext(os.path.basename(args.config))[0]
    args.save_dir = os.path.join(args.save_dir, save_dir_name)
    save_dir = args.save_dir

    print(f"save_dir | {save_dir}")
    os.makedirs(save_dir, exist_ok=True)

    # Save args to save_dir using json
    args_path = os.path.join(save_dir, "args.json")
    with open(args_path, "w") as f:
        json.dump(args_to_dict(args), f, indent=4)
    print(f"Arguments saved to {args_path}")

    prompt_as_path = args.prompt_as_path

    # == Iter over all samples ==
    for i in progress_wrap(range(0, len(prompts), batch_size)):
        # == prepare batch prompts ==
        batch_prompts = prompts[i : i + batch_size]
        ms = mask_strategy[i : i + batch_size]
        refs = reference_path[i : i + batch_size]

        # == get json from prompts ==
        batch_prompts, refs, ms = extract_json_from_prompts(batch_prompts, refs, ms)
        original_batch_prompts = batch_prompts

        # == get reference for condition ==
        refs = collect_references_batch(refs, vae, image_size)

        # == multi-resolution info ==
        model_args = prepare_multi_resolution_info(
            multi_resolution, len(batch_prompts), image_size, num_frames, fps, device, dtype
        )

        # == Iter over number of sampling for one prompt ==
        for k in range(num_sample):
            # == prepare save paths ==
            save_paths = [
                get_save_path_name(
                    save_dir,
                    sample_idx=idx,
                    prompt=original_batch_prompts[idx],
                    prompt_as_path=prompt_as_path,
                    num_sample=num_sample,
                    k=k,
                )
                for idx in range(len(batch_prompts))
            ]

            # NOTE: Skip if the sample already exists
            # This is useful for resuming sampling VBench
            if prompt_as_path and all_exists(save_paths):
                continue

            # == process prompts step by step ==
            # 0. split prompt
            # each element in the list is [prompt_segment_list, loop_idx_list]
            batched_prompt_segment_list = []
            batched_loop_idx_list = []
            for prompt in batch_prompts:
                prompt_segment_list, loop_idx_list = split_prompt(prompt)
                batched_prompt_segment_list.append(prompt_segment_list)
                batched_loop_idx_list.append(loop_idx_list)

            # 1. refine prompt by openai
            if args.llm_refine:
                # only call openai API when
                # 1. seq parallel is not enabled
                # 2. seq parallel is enabled and the process is rank 0
                if not enable_sequence_parallelism or (enable_sequence_parallelism and coordinator.is_master()):
                    for idx, prompt_segment_list in enumerate(batched_prompt_segment_list):
                        batched_prompt_segment_list[idx] = refine_prompts_by_openai(prompt_segment_list)

                # sync the prompt if using seq parallel
                if enable_sequence_parallelism:
                    coordinator.block_all()
                    prompt_segment_length = [
                        len(prompt_segment_list) for prompt_segment_list in batched_prompt_segment_list
                    ]

                    # flatten the prompt segment list
                    batched_prompt_segment_list = [
                        prompt_segment
                        for prompt_segment_list in batched_prompt_segment_list
                        for prompt_segment in prompt_segment_list
                    ]

                    # create a list of size equal to world size
                    broadcast_obj_list = [batched_prompt_segment_list] * coordinator.world_size
                    dist.broadcast_object_list(broadcast_obj_list, 0)

                    # recover the prompt list
                    batched_prompt_segment_list = []
                    segment_start_idx = 0
                    all_prompts = broadcast_obj_list[0]
                    for num_segment in prompt_segment_length:
                        batched_prompt_segment_list.append(
                            all_prompts[segment_start_idx : segment_start_idx + num_segment]
                        )
                        segment_start_idx += num_segment

            # 2. append score
            for idx, prompt_segment_list in enumerate(batched_prompt_segment_list):
                batched_prompt_segment_list[idx] = append_score_to_prompts(
                    prompt_segment_list,
                    aes=args.aes,
                    flow=args.flow,
                    camera_motion=args.camera_motion,
                )

            # 3. clean prompt with T5
            for idx, prompt_segment_list in enumerate(batched_prompt_segment_list):
                batched_prompt_segment_list[idx] = [text_preprocessing(prompt) for prompt in prompt_segment_list]

            # 4. merge to obtain the final prompt
            batch_prompts = []
            for prompt_segment_list, loop_idx_list in zip(batched_prompt_segment_list, batched_loop_idx_list):
                batch_prompts.append(merge_prompt(prompt_segment_list, loop_idx_list))

            # == Iter over loop generation ==
            video_clips = []
            for loop_i in range(loop):
                # == get prompt for loop i ==
                batch_prompts_loop = extract_prompts_loop(batch_prompts, loop_i)

                # == add condition frames for loop ==
                if loop_i > 0:
                    refs, ms = append_generated(
                        vae, video_clips[-1], refs, ms, loop_i, condition_frame_length, condition_frame_edit
                    )

                # == sampling ==
                z = torch.randn(len(batch_prompts), vae.out_channels, *latent_size, device=device, dtype=dtype)
                masks = apply_mask_strategy(z, refs, ms, loop_i, align=align)
                samples = scheduler.sample(
                    model,
                    text_encoder,
                    z=z,
                    prompts=batch_prompts_loop,
                    device=device,
                    additional_args=model_args,
                    progress=verbose >= 2,
                    mask=masks,
                )
                samples = vae.decode(samples.to(dtype), num_frames=num_frames)
                video_clips.append(samples)

            # == save samples ==
            if coordinator.is_master():
                for idx, batch_prompt in enumerate(batch_prompts):
                    if verbose >= 2:
                        logger.info("Prompt: %s", batch_prompt)
                    save_path = save_paths[idx]
                    video = [video_clips[i][idx] for i in range(loop)]
                    for i in range(1, loop):
                        video[i] = video[i][:, dframe_to_frame(condition_frame_length) :]
                    video = torch.cat(video, dim=1)
                    save_path = save_sample(
                        video,
                        fps=save_fps,
                        save_path=save_path,
                        verbose=verbose >= 2,
                    )
                    if save_path.endswith(".mp4") and args.watermark:
                        time.sleep(1)  # prevent loading previous generated video
                        add_watermark(save_path)
    logger.info("Inference finished.")
    logger.info("Saved samples to %s", save_dir)


if __name__ == "__main__":
    parser = argparse.ArgumentParser()

    # general
    parser.add_argument("--config", default=None, type=str, help="path to config yaml")
    parser.add_argument("--seed", default=1024, type=int, help="seed for reproducibility")
    parser.add_argument("--batch-size", default=1, type=int, help="batch size")
    parser.add_argument("--flash-attn", action="store_true", help="enable flash attention")
    parser.add_argument("--enable_t5_speedup", action="store_true", help="enable t5 speedup")
    parser.add_argument("--resolution", default=None, type=str, help="resolution")
    parser.add_argument("--multi-resolution", default=None, type=str, help="multi resolution")
    parser.add_argument("--dtype", default="bf16", type=str, help="data type")

    # output
    parser.add_argument("--save-dir", default="./samples/opensora", type=str, help="path to save generated samples")
    parser.add_argument("--num-sample", default=1, type=int, help="number of samples to generate for one prompt")
    parser.add_argument("--prompt-as-path", action="store_true", help="use prompt as path to save samples")
    parser.add_argument("--verbose", default=2, type=int, help="verbose level")

    # prompt
    parser.add_argument("--prompt-path", default=None, type=str, help="path to prompt txt file")
    parser.add_argument("--prompt", default=None, type=str, nargs="+", help="prompt list")
    parser.add_argument("--llm-refine", action="store_true", help="enable LLM refine")

    # image/video
    parser.add_argument("--num-frames", default=None, type=str, help="number of frames")
    parser.add_argument("--fps", default=24, type=int, help="fps")
    parser.add_argument("--image-size", default=None, type=int, nargs=2, help="image size")
    parser.add_argument("--frame-interval", default=1, type=int, help="frame interval")
    parser.add_argument("--aspect-ratio", default=None, type=str, help="aspect ratio (h:w)")
    parser.add_argument("--watermark", action="store_true", help="watermark video")

    # hyperparameters
    parser.add_argument("--num-sampling-steps", default=30, type=int, help="sampling steps")
    parser.add_argument("--cfg-scale", default=7.0, type=float, help="balance between cond & uncond")

    # reference
    parser.add_argument("--loop", default=1, type=int, help="loop")
    parser.add_argument("--align", default=None, type=int, help="align")
    parser.add_argument("--condition-frame-length", default=5, type=int, help="condition frame length")
    parser.add_argument("--condition-frame-edit", default=0.0, type=float, help="condition frame edit")
    parser.add_argument("--reference-path", default=None, type=str, nargs="+", help="reference path")
    parser.add_argument("--mask-strategy", default=None, type=str, nargs="+", help="mask strategy")
    parser.add_argument("--aes", default=None, type=float, help="aesthetic score")
    parser.add_argument("--flow", default=None, type=float, help="flow score")
    parser.add_argument("--camera-motion", default=None, type=str, help="camera motion")

    # pab
    parser.add_argument("--spatial_broadcast", action="store_true", help="Enable spatial attention skip")
    parser.add_argument(
        "--spatial_threshold", type=int, nargs=2, default=[540, 920], help="Spatial attention threshold"
    )
    parser.add_argument("--spatial_gap", type=int, default=2, help="Spatial attention gap")
    parser.add_argument("--temporal_broadcast", action="store_true", help="Enable temporal attention skip")
    parser.add_argument(
        "--temporal_threshold", type=int, nargs=2, default=[540, 960], help="Temporal attention threshold"
    )
    parser.add_argument("--temporal_gap", type=int, default=4, help="Temporal attention gap")
    parser.add_argument("--cross_broadcast", action="store_true", help="Enable cross attention skip")
    parser.add_argument("--cross_threshold", type=int, nargs=2, default=[540, 960], help="Cross attention threshold")
    parser.add_argument("--cross_gap", type=int, default=6, help="Cross attention gap")
    # skip mlp
    parser.add_argument("--mlp_skip", action="store_true", help="Enable mlp skip")
    parser.add_argument("--mlp_temporal_skip_config", nargs="+")
    parser.add_argument("--mlp_spatial_skip_config", nargs="+")

    # skip diffusion
    parser.add_argument(
        "--diffusion_skip",
        action="store_true",
    )
    parser.add_argument("--diffusion_skip_timestep", nargs="+")

    args = parser.parse_args()

    config_args = OmegaConf.load(args.config)
    args = merge_args(args, config_args)

    main(args)
=======
    prompt = "Sunset over the sea."
    video = pipeline.generate(prompt).video[0]
    pipeline.save_video(video, f"./outputs/{prompt}.mp4")


if __name__ == "__main__":
    run_base()
    # run_pab()
>>>>>>> b66d2a9f
<|MERGE_RESOLUTION|>--- conflicted
+++ resolved
@@ -1,12 +1,5 @@
-<<<<<<< HEAD
-import argparse
-import json
-import os
-import time
-=======
 import opendit
 from opendit import OpenSoraConfig, OpenSoraPipeline
->>>>>>> b66d2a9f
 
 
 def run_base():
@@ -15,61 +8,6 @@
     config = OpenSoraConfig()
     pipeline = OpenSoraPipeline(config)
 
-<<<<<<< HEAD
-def args_to_dict(args):
-    if isinstance(args, dict):
-        return args
-    else:
-        return vars(args)
-
-
-def main(args):
-    torch.set_grad_enabled(False)
-    # ======================================================
-    # configs & runtime variables
-    # ======================================================
-    # == dtype ==
-    dtype = str_to_dtype(args.dtype)
-    torch.backends.cuda.matmul.allow_tf32 = True
-    torch.backends.cudnn.allow_tf32 = True
-
-    # == init distributed env ==
-    if os.environ.get("LOCAL_RANK") is None:  # DEBUG
-        os.environ["LOCAL_RANK"] = "0"
-        os.environ["RANK"] = "0"
-        os.environ["WORLD_SIZE"] = "1"
-        os.environ["MASTER_ADDR"] = "localhost"
-        os.environ["MASTER_PORT"] = "29500"
-        # enable_sequence_parallelism = False
-        # dist.init_process_group(backend="gloo", rank=int(os.environ["RANK"]), world_size=int(os.environ["WORLD_SIZE"]))
-    colossalai.launch_from_torch({})
-    coordinator = DistCoordinator()
-    set_parallel_manager(1, coordinator.world_size)
-    enable_sequence_parallelism = enable_sequence_parallel()
-    device = f"cuda:{torch.cuda.current_device()}"
-    set_seed(seed=args.seed)
-
-    # == init pab ==
-    if args.cross_broadcast or args.spatial_broadcast or args.temporal_broadcast:
-        set_pab_manager(
-            steps=args.num_sampling_steps,
-            cross_broadcast=args.cross_broadcast,
-            cross_threshold=args.cross_threshold,
-            cross_gap=args.cross_gap,
-            spatial_broadcast=args.spatial_broadcast,
-            spatial_threshold=args.spatial_threshold,
-            spatial_gap=args.spatial_gap,
-            temporal_broadcast=args.temporal_broadcast,
-            temporal_threshold=args.temporal_threshold,
-            temporal_gap=args.temporal_gap,
-            diffusion_skip=args.diffusion_skip,
-            diffusion_skip_timestep=args.diffusion_skip_timestep,
-            # mlp
-            mlp_skip=args.mlp_skip,
-            mlp_temporal_skip_config=args.mlp_temporal_skip_config,
-            mlp_spatial_skip_config=args.mlp_spatial_skip_config,
-        )
-=======
     prompt = "Sunset over the sea."
     video = pipeline.generate(prompt).video[0]
     pipeline.save_video(video, f"./outputs/{prompt}.mp4")
@@ -77,347 +15,10 @@
 
 def run_pab():
     opendit.initialize(42)
->>>>>>> b66d2a9f
 
     config = OpenSoraConfig(enable_pab=True)
     pipeline = OpenSoraPipeline(config)
 
-<<<<<<< HEAD
-    # ======================================================
-    # build model & load weights
-    # ======================================================
-    logger.info("Building models...")
-    # == build text-encoder and vae ==
-    text_encoder = T5Encoder(
-        from_pretrained="DeepFloyd/t5-v1_1-xxl", model_max_length=300, device=device, shardformer=args.enable_t5_speedup
-    )
-    vae = (
-        OpenSoraVAE_V1_2(
-            from_pretrained="hpcai-tech/OpenSora-VAE-v1.2",
-            micro_frame_size=17,
-            micro_batch_size=4,
-        )
-        .to(device, dtype)
-        .eval()
-    )
-
-    # == prepare video size ==
-    image_size = args.image_size
-    if image_size is None:
-        resolution = args.resolution
-        aspect_ratio = args.aspect_ratio
-        assert (
-            resolution is not None and aspect_ratio is not None
-        ), "resolution and aspect_ratio must be provided if image_size is not provided"
-        image_size = get_image_size(resolution, aspect_ratio)
-    num_frames = get_num_frames(args.num_frames)
-
-    # == build diffusion model ==
-    input_size = (num_frames, *image_size)
-    latent_size = vae.get_latent_size(input_size)
-    model = (
-        STDiT3_XL_2(
-            from_pretrained="hpcai-tech/OpenSora-STDiT-v3",
-            qk_norm=True,
-            enable_flash_attn=True,
-            enable_layernorm_kernel=True,
-            input_size=latent_size,
-            in_channels=vae.out_channels,
-            caption_channels=text_encoder.output_dim,
-            model_max_length=text_encoder.model_max_length,
-        )
-        .to(device, dtype)
-        .eval()
-    )
-    text_encoder.y_embedder = model.y_embedder  # HACK: for classifier-free guidance
-
-    # == build scheduler ==
-    scheduler = RFLOW(use_timestep_transform=True, num_sampling_steps=30, cfg_scale=7.0)
-
-    # ======================================================
-    # inference
-    # ======================================================
-    # == load prompts ==
-    prompts = args.prompt
-    if prompts is None:
-        assert args.prompt_path is not None
-        prompts = load_prompts(args.prompt_path)
-
-    # == prepare reference ==
-    reference_path = args.reference_path if args.reference_path is not None else [""] * len(prompts)
-    mask_strategy = args.mask_strategy if args.mask_strategy is not None else [""] * len(prompts)
-    assert len(reference_path) == len(prompts), "Length of reference must be the same as prompts"
-    assert len(mask_strategy) == len(prompts), "Length of mask_strategy must be the same as prompts"
-
-    # == prepare arguments ==
-    fps = args.fps
-    save_fps = fps // args.frame_interval
-    multi_resolution = args.multi_resolution
-    batch_size = args.batch_size
-    num_sample = args.num_sample
-    loop = args.loop
-    condition_frame_length = args.condition_frame_length
-    condition_frame_edit = args.condition_frame_edit
-    align = args.align
-
-    # if args.mlp_skip:
-    #     s_len = sum(len(config["block"]) * config["skip_count"] for config in args.mlp_spatial_skip_config.values())
-    #     t_len = sum(len(config["block"]) * config["skip_count"] for config in args.mlp_temporal_skip_config.values())
-    #     save_dir = os.path.join(args.save_dir, f"mlp_skip_s_{s_len}_t_{t_len}")
-
-    # else:
-    #     save_dir = args.save_dir
-
-    save_dir_name = os.path.splitext(os.path.basename(args.config))[0]
-    args.save_dir = os.path.join(args.save_dir, save_dir_name)
-    save_dir = args.save_dir
-
-    print(f"save_dir | {save_dir}")
-    os.makedirs(save_dir, exist_ok=True)
-
-    # Save args to save_dir using json
-    args_path = os.path.join(save_dir, "args.json")
-    with open(args_path, "w") as f:
-        json.dump(args_to_dict(args), f, indent=4)
-    print(f"Arguments saved to {args_path}")
-
-    prompt_as_path = args.prompt_as_path
-
-    # == Iter over all samples ==
-    for i in progress_wrap(range(0, len(prompts), batch_size)):
-        # == prepare batch prompts ==
-        batch_prompts = prompts[i : i + batch_size]
-        ms = mask_strategy[i : i + batch_size]
-        refs = reference_path[i : i + batch_size]
-
-        # == get json from prompts ==
-        batch_prompts, refs, ms = extract_json_from_prompts(batch_prompts, refs, ms)
-        original_batch_prompts = batch_prompts
-
-        # == get reference for condition ==
-        refs = collect_references_batch(refs, vae, image_size)
-
-        # == multi-resolution info ==
-        model_args = prepare_multi_resolution_info(
-            multi_resolution, len(batch_prompts), image_size, num_frames, fps, device, dtype
-        )
-
-        # == Iter over number of sampling for one prompt ==
-        for k in range(num_sample):
-            # == prepare save paths ==
-            save_paths = [
-                get_save_path_name(
-                    save_dir,
-                    sample_idx=idx,
-                    prompt=original_batch_prompts[idx],
-                    prompt_as_path=prompt_as_path,
-                    num_sample=num_sample,
-                    k=k,
-                )
-                for idx in range(len(batch_prompts))
-            ]
-
-            # NOTE: Skip if the sample already exists
-            # This is useful for resuming sampling VBench
-            if prompt_as_path and all_exists(save_paths):
-                continue
-
-            # == process prompts step by step ==
-            # 0. split prompt
-            # each element in the list is [prompt_segment_list, loop_idx_list]
-            batched_prompt_segment_list = []
-            batched_loop_idx_list = []
-            for prompt in batch_prompts:
-                prompt_segment_list, loop_idx_list = split_prompt(prompt)
-                batched_prompt_segment_list.append(prompt_segment_list)
-                batched_loop_idx_list.append(loop_idx_list)
-
-            # 1. refine prompt by openai
-            if args.llm_refine:
-                # only call openai API when
-                # 1. seq parallel is not enabled
-                # 2. seq parallel is enabled and the process is rank 0
-                if not enable_sequence_parallelism or (enable_sequence_parallelism and coordinator.is_master()):
-                    for idx, prompt_segment_list in enumerate(batched_prompt_segment_list):
-                        batched_prompt_segment_list[idx] = refine_prompts_by_openai(prompt_segment_list)
-
-                # sync the prompt if using seq parallel
-                if enable_sequence_parallelism:
-                    coordinator.block_all()
-                    prompt_segment_length = [
-                        len(prompt_segment_list) for prompt_segment_list in batched_prompt_segment_list
-                    ]
-
-                    # flatten the prompt segment list
-                    batched_prompt_segment_list = [
-                        prompt_segment
-                        for prompt_segment_list in batched_prompt_segment_list
-                        for prompt_segment in prompt_segment_list
-                    ]
-
-                    # create a list of size equal to world size
-                    broadcast_obj_list = [batched_prompt_segment_list] * coordinator.world_size
-                    dist.broadcast_object_list(broadcast_obj_list, 0)
-
-                    # recover the prompt list
-                    batched_prompt_segment_list = []
-                    segment_start_idx = 0
-                    all_prompts = broadcast_obj_list[0]
-                    for num_segment in prompt_segment_length:
-                        batched_prompt_segment_list.append(
-                            all_prompts[segment_start_idx : segment_start_idx + num_segment]
-                        )
-                        segment_start_idx += num_segment
-
-            # 2. append score
-            for idx, prompt_segment_list in enumerate(batched_prompt_segment_list):
-                batched_prompt_segment_list[idx] = append_score_to_prompts(
-                    prompt_segment_list,
-                    aes=args.aes,
-                    flow=args.flow,
-                    camera_motion=args.camera_motion,
-                )
-
-            # 3. clean prompt with T5
-            for idx, prompt_segment_list in enumerate(batched_prompt_segment_list):
-                batched_prompt_segment_list[idx] = [text_preprocessing(prompt) for prompt in prompt_segment_list]
-
-            # 4. merge to obtain the final prompt
-            batch_prompts = []
-            for prompt_segment_list, loop_idx_list in zip(batched_prompt_segment_list, batched_loop_idx_list):
-                batch_prompts.append(merge_prompt(prompt_segment_list, loop_idx_list))
-
-            # == Iter over loop generation ==
-            video_clips = []
-            for loop_i in range(loop):
-                # == get prompt for loop i ==
-                batch_prompts_loop = extract_prompts_loop(batch_prompts, loop_i)
-
-                # == add condition frames for loop ==
-                if loop_i > 0:
-                    refs, ms = append_generated(
-                        vae, video_clips[-1], refs, ms, loop_i, condition_frame_length, condition_frame_edit
-                    )
-
-                # == sampling ==
-                z = torch.randn(len(batch_prompts), vae.out_channels, *latent_size, device=device, dtype=dtype)
-                masks = apply_mask_strategy(z, refs, ms, loop_i, align=align)
-                samples = scheduler.sample(
-                    model,
-                    text_encoder,
-                    z=z,
-                    prompts=batch_prompts_loop,
-                    device=device,
-                    additional_args=model_args,
-                    progress=verbose >= 2,
-                    mask=masks,
-                )
-                samples = vae.decode(samples.to(dtype), num_frames=num_frames)
-                video_clips.append(samples)
-
-            # == save samples ==
-            if coordinator.is_master():
-                for idx, batch_prompt in enumerate(batch_prompts):
-                    if verbose >= 2:
-                        logger.info("Prompt: %s", batch_prompt)
-                    save_path = save_paths[idx]
-                    video = [video_clips[i][idx] for i in range(loop)]
-                    for i in range(1, loop):
-                        video[i] = video[i][:, dframe_to_frame(condition_frame_length) :]
-                    video = torch.cat(video, dim=1)
-                    save_path = save_sample(
-                        video,
-                        fps=save_fps,
-                        save_path=save_path,
-                        verbose=verbose >= 2,
-                    )
-                    if save_path.endswith(".mp4") and args.watermark:
-                        time.sleep(1)  # prevent loading previous generated video
-                        add_watermark(save_path)
-    logger.info("Inference finished.")
-    logger.info("Saved samples to %s", save_dir)
-
-
-if __name__ == "__main__":
-    parser = argparse.ArgumentParser()
-
-    # general
-    parser.add_argument("--config", default=None, type=str, help="path to config yaml")
-    parser.add_argument("--seed", default=1024, type=int, help="seed for reproducibility")
-    parser.add_argument("--batch-size", default=1, type=int, help="batch size")
-    parser.add_argument("--flash-attn", action="store_true", help="enable flash attention")
-    parser.add_argument("--enable_t5_speedup", action="store_true", help="enable t5 speedup")
-    parser.add_argument("--resolution", default=None, type=str, help="resolution")
-    parser.add_argument("--multi-resolution", default=None, type=str, help="multi resolution")
-    parser.add_argument("--dtype", default="bf16", type=str, help="data type")
-
-    # output
-    parser.add_argument("--save-dir", default="./samples/opensora", type=str, help="path to save generated samples")
-    parser.add_argument("--num-sample", default=1, type=int, help="number of samples to generate for one prompt")
-    parser.add_argument("--prompt-as-path", action="store_true", help="use prompt as path to save samples")
-    parser.add_argument("--verbose", default=2, type=int, help="verbose level")
-
-    # prompt
-    parser.add_argument("--prompt-path", default=None, type=str, help="path to prompt txt file")
-    parser.add_argument("--prompt", default=None, type=str, nargs="+", help="prompt list")
-    parser.add_argument("--llm-refine", action="store_true", help="enable LLM refine")
-
-    # image/video
-    parser.add_argument("--num-frames", default=None, type=str, help="number of frames")
-    parser.add_argument("--fps", default=24, type=int, help="fps")
-    parser.add_argument("--image-size", default=None, type=int, nargs=2, help="image size")
-    parser.add_argument("--frame-interval", default=1, type=int, help="frame interval")
-    parser.add_argument("--aspect-ratio", default=None, type=str, help="aspect ratio (h:w)")
-    parser.add_argument("--watermark", action="store_true", help="watermark video")
-
-    # hyperparameters
-    parser.add_argument("--num-sampling-steps", default=30, type=int, help="sampling steps")
-    parser.add_argument("--cfg-scale", default=7.0, type=float, help="balance between cond & uncond")
-
-    # reference
-    parser.add_argument("--loop", default=1, type=int, help="loop")
-    parser.add_argument("--align", default=None, type=int, help="align")
-    parser.add_argument("--condition-frame-length", default=5, type=int, help="condition frame length")
-    parser.add_argument("--condition-frame-edit", default=0.0, type=float, help="condition frame edit")
-    parser.add_argument("--reference-path", default=None, type=str, nargs="+", help="reference path")
-    parser.add_argument("--mask-strategy", default=None, type=str, nargs="+", help="mask strategy")
-    parser.add_argument("--aes", default=None, type=float, help="aesthetic score")
-    parser.add_argument("--flow", default=None, type=float, help="flow score")
-    parser.add_argument("--camera-motion", default=None, type=str, help="camera motion")
-
-    # pab
-    parser.add_argument("--spatial_broadcast", action="store_true", help="Enable spatial attention skip")
-    parser.add_argument(
-        "--spatial_threshold", type=int, nargs=2, default=[540, 920], help="Spatial attention threshold"
-    )
-    parser.add_argument("--spatial_gap", type=int, default=2, help="Spatial attention gap")
-    parser.add_argument("--temporal_broadcast", action="store_true", help="Enable temporal attention skip")
-    parser.add_argument(
-        "--temporal_threshold", type=int, nargs=2, default=[540, 960], help="Temporal attention threshold"
-    )
-    parser.add_argument("--temporal_gap", type=int, default=4, help="Temporal attention gap")
-    parser.add_argument("--cross_broadcast", action="store_true", help="Enable cross attention skip")
-    parser.add_argument("--cross_threshold", type=int, nargs=2, default=[540, 960], help="Cross attention threshold")
-    parser.add_argument("--cross_gap", type=int, default=6, help="Cross attention gap")
-    # skip mlp
-    parser.add_argument("--mlp_skip", action="store_true", help="Enable mlp skip")
-    parser.add_argument("--mlp_temporal_skip_config", nargs="+")
-    parser.add_argument("--mlp_spatial_skip_config", nargs="+")
-
-    # skip diffusion
-    parser.add_argument(
-        "--diffusion_skip",
-        action="store_true",
-    )
-    parser.add_argument("--diffusion_skip_timestep", nargs="+")
-
-    args = parser.parse_args()
-
-    config_args = OmegaConf.load(args.config)
-    args = merge_args(args, config_args)
-
-    main(args)
-=======
     prompt = "Sunset over the sea."
     video = pipeline.generate(prompt).video[0]
     pipeline.save_video(video, f"./outputs/{prompt}.mp4")
@@ -425,5 +26,4 @@
 
 if __name__ == "__main__":
     run_base()
-    # run_pab()
->>>>>>> b66d2a9f
+    # run_pab()