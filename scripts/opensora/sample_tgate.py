<<<<<<< HEAD
=======
import os

>>>>>>> b8639bb0
import tgate
from tgate import OpenSoraConfig, OpenSoraPipeline, OpenSoraTGATEConfig


def run_base():
    # Manually set environment variables for single GPU debugging
    # os.environ["RANK"] = "0"
    # os.environ["LOCAL_RANK"] = "0"
    # os.environ["WORLD_SIZE"] = "1"
    # os.environ["MASTER_ADDR"] = "localhost"
    # os.environ["MASTER_PORT"] = "12355"

    tgate.initialize(42)

    config = OpenSoraConfig()
    pipeline = OpenSoraPipeline(config)

    prompt = "a bear hunting for prey"
    video = pipeline.generate(prompt).video[0]
    pipeline.save_video(video, f"./outputs/opensora_tgate_base_{prompt}.mp4")


def run_pab():
    # Manually set environment variables for single GPU debugging
    # os.environ["RANK"] = "0"
    # os.environ["LOCAL_RANK"] = "0"
    # os.environ["WORLD_SIZE"] = "1"
    # os.environ["MASTER_ADDR"] = "localhost"
    # os.environ["MASTER_PORT"] = "12358"

    tgate.initialize(42)

    tgate_config = OpenSoraTGATEConfig(
        spatial_broadcast=True,
        spatial_threshold=[0, 12],
        spatial_gap=2,
        temporal_broadcast=True,
        temporal_threshold=[0, 12],
        temporal_gap=2,
        cross_broadcast=True,
        cross_threshold=[12, 30],
        cross_gap=18,
    )
    # step 250 / m=100 / k=10
    # opensora step=30 / m=12 / k=2
    # latte step=50 / m=20 / k=2
    prompt = "a bear hunting for prey"
    config = OpenSoraConfig(enable_tgate=True, tgate_config=tgate_config)
    save_path = f"./outputs/opensora_tgate_acc_{prompt.replace(' ', '_')}_spatial_{config.tgate_config.spatial_broadcast}_{config.tgate_config.spatial_threshold}_cross_{config.tgate_config.cross_broadcast}_{config.tgate_config.cross_threshold}.mp4"
    print
    pipeline = OpenSoraPipeline(config)

<<<<<<< HEAD
=======
    prompt = "a bear hunting for prey"
>>>>>>> b8639bb0
    video = pipeline.generate(prompt).video[0]

    pipeline.save_video(video, save_path)
    print(f"Saved video to {save_path}")


if __name__ == "__main__":
    # torch.backends.cudnn.enabled = False
<<<<<<< HEAD

    # run_base() # 01:18
    run_pab()  # 01:07

# CUDA_VISIBLE_DEVICES=0 torchrun --standalone --nproc_per_node=1 scripts/opensora/sample_tgate.py
=======

    # run_base() # 01:17
    run_pab()  # enable_tgate=False 01:17    # enable_tgate=True 01:07
>>>>>>> b8639bb0
<|MERGE_RESOLUTION|>--- conflicted
+++ resolved
@@ -1,8 +1,3 @@
-<<<<<<< HEAD
-=======
-import os
-
->>>>>>> b8639bb0
 import tgate
 from tgate import OpenSoraConfig, OpenSoraPipeline, OpenSoraTGATEConfig
 
@@ -20,6 +15,7 @@
     config = OpenSoraConfig()
     pipeline = OpenSoraPipeline(config)
 
+    prompt = "a bear hunting for prey"
     prompt = "a bear hunting for prey"
     video = pipeline.generate(prompt).video[0]
     pipeline.save_video(video, f"./outputs/opensora_tgate_base_{prompt}.mp4")
@@ -45,6 +41,7 @@
         cross_broadcast=True,
         cross_threshold=[12, 30],
         cross_gap=18,
+        cross_gap=18,
     )
     # step 250 / m=100 / k=10
     # opensora step=30 / m=12 / k=2
@@ -52,13 +49,8 @@
     prompt = "a bear hunting for prey"
     config = OpenSoraConfig(enable_tgate=True, tgate_config=tgate_config)
     save_path = f"./outputs/opensora_tgate_acc_{prompt.replace(' ', '_')}_spatial_{config.tgate_config.spatial_broadcast}_{config.tgate_config.spatial_threshold}_cross_{config.tgate_config.cross_broadcast}_{config.tgate_config.cross_threshold}.mp4"
-    print
     pipeline = OpenSoraPipeline(config)
 
-<<<<<<< HEAD
-=======
-    prompt = "a bear hunting for prey"
->>>>>>> b8639bb0
     video = pipeline.generate(prompt).video[0]
 
     pipeline.save_video(video, save_path)
@@ -67,14 +59,8 @@
 
 if __name__ == "__main__":
     # torch.backends.cudnn.enabled = False
-<<<<<<< HEAD
 
     # run_base() # 01:18
     run_pab()  # 01:07
 
-# CUDA_VISIBLE_DEVICES=0 torchrun --standalone --nproc_per_node=1 scripts/opensora/sample_tgate.py
-=======
-
-    # run_base() # 01:17
-    run_pab()  # enable_tgate=False 01:17    # enable_tgate=True 01:07
->>>>>>> b8639bb0
+# CUDA_VISIBLE_DEVICES=0 torchrun --standalone --nproc_per_node=1 scripts/opensora/sample_tgate.py