--- conflicted
+++ resolved
@@ -1,18 +1,9 @@
-<<<<<<< HEAD
-import videosys
-from videosys import CogVideoConfig, CogVideoPipeline
-
-
-def run_base():
-    videosys.initialize(42)
-=======
-from opendit import CogVideoConfig, VideoSysEngine
+from videosys import CogVideoConfig, VideoSysEngine
 
 
 def run_base():
     config = CogVideoConfig(world_size=1)
     engine = VideoSysEngine(config)
->>>>>>> 508e1643
 
     prompt = "Sunset over the sea."
     video = engine.generate(prompt).video[0]
