--- conflicted
+++ resolved
@@ -21,36 +21,21 @@
     config = OpenSoraPlanConfig()
     pipeline = OpenSoraPlanPipeline(config)
 
-<<<<<<< HEAD
     for i in [1]:
         print(f"Running iteration {i}")
         prompt = "a bear hunting for prey"
         video = pipeline.generate(prompt).video[0]
         pipeline.save_video(video, f"./outputs/opensora_plan_tgate_base_{prompt}.mp4")
-=======
-    prompt = "a bear hunting for prey"
-    video = pipeline.generate(prompt).video[0]
-    pipeline.save_video(video, f"./outputs/{prompt}.mp4")
->>>>>>> b8639bb0
 
 
 def run_pab():
     # Manually set environment variables for single GPU debugging
-<<<<<<< HEAD
     # os.environ["RANK"] = "0"
     # os.environ["LOCAL_RANK"] = "0"
     # os.environ["WORLD_SIZE"] = "1"
     # os.environ["MASTER_ADDR"] = "localhost"
     # os.environ["MASTER_PORT"] = "12358"
     print("Running tgate pab")
-=======
-    os.environ["RANK"] = "0"
-    os.environ["LOCAL_RANK"] = "0"
-    os.environ["WORLD_SIZE"] = "1"
-    os.environ["MASTER_ADDR"] = "localhost"
-    os.environ["MASTER_PORT"] = "12358"
-
->>>>>>> b8639bb0
     tgate.initialize(42)
 
     tgate_config = OpenSoraPlanTGATEConfig(
@@ -68,8 +53,10 @@
     # step=30 / m=12 / k=2
     # step=50 / m=20 / k=2
     config = OpenSoraPlanConfig(enable_tgate=True, tgate_config=tgate_config)
+    config = OpenSoraPlanConfig(enable_tgate=True, tgate_config=tgate_config)
     pipeline = OpenSoraPlanPipeline(config)
 
+    prompt = "a bear hunting for prey"
     prompt = "a bear hunting for prey"
     video = pipeline.generate(prompt).video[0]
 
@@ -80,16 +67,7 @@
 
 if __name__ == "__main__":
     # torch.backends.cudnn.enabled = False
-<<<<<<< HEAD
     # run_base()  # 02:59
     run_pab()  # enable_tgate=True
 
-# CUDA_VISIBLE_DEVICES=3 torchrun --standalone --nproc_per_node=1 scripts/opensora_plan/sample_tgate.py
-=======
-    # run_base()  # 03:30
-    run_pab()  # enable_tgate=True 02:37    # enable_tgate=False 03:30
-
-
-# base 快一点
-# opnedit base 时间 和 run_base时间一致
->>>>>>> b8639bb0
+# CUDA_VISIBLE_DEVICES=3 torchrun --standalone --nproc_per_node=1 scripts/opensora_plan/sample_tgate.py