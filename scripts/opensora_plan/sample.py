import os

import opendit
from opendit import OpenSoraPlanConfig, OpenSoraPlanPipeline


# torchrun --standalone --nproc_per_node=1 scripts/opensora_plan/sample.py
def run_base():
    opendit.initialize(42)

    config = OpenSoraPlanConfig()
    pipeline = OpenSoraPlanPipeline(config)

    prompt = "a bear hunting for prey"
    video = pipeline.generate(prompt).video[0]
    pipeline.save_video(video, f"./outputs/{prompt}.mp4")


def run_pab():
    os.environ["RANK"] = "0"
    os.environ["LOCAL_RANK"] = "0"
    os.environ["WORLD_SIZE"] = "1"
    os.environ["MASTER_ADDR"] = "localhost"
    os.environ["MASTER_PORT"] = "12355"

    opendit.initialize(42)

    config = OpenSoraPlanConfig(enable_pab=True)
    pipeline = OpenSoraPlanPipeline(config)

    prompt = "a bear hunting for prey"
    video = pipeline.generate(prompt).video[0]
    pipeline.save_video(video, f"./outputs/{prompt}.mp4")


if __name__ == "__main__":
<<<<<<< HEAD
    # run_base() 03:39
    run_pab()  # 02:51
=======
    # run_base()
    run_pab()
>>>>>>> 4458fdc2
<|MERGE_RESOLUTION|>--- conflicted
+++ resolved
@@ -23,6 +23,12 @@
     os.environ["MASTER_ADDR"] = "localhost"
     os.environ["MASTER_PORT"] = "12355"
 
+    os.environ["RANK"] = "0"
+    os.environ["LOCAL_RANK"] = "0"
+    os.environ["WORLD_SIZE"] = "1"
+    os.environ["MASTER_ADDR"] = "localhost"
+    os.environ["MASTER_PORT"] = "12355"
+
     opendit.initialize(42)
 
     config = OpenSoraPlanConfig(enable_pab=True)
@@ -34,10 +40,5 @@
 
 
 if __name__ == "__main__":
-<<<<<<< HEAD
     # run_base() 03:39
-    run_pab()  # 02:51
-=======
-    # run_base()
-    run_pab()
->>>>>>> 4458fdc2
+    run_pab()  # 02:51