import argparse
import json
import os
from glob import glob

import colossalai
import torch
import torch.distributed as dist
from colossalai.booster import Booster
from colossalai.booster.plugin import LowLevelZeroPlugin
from colossalai.cluster import DistCoordinator
from colossalai.nn.optimizer import HybridAdam
from colossalai.utils import get_current_device
from torch.utils.tensorboard import SummaryWriter
from tqdm import tqdm

from opendit.models.diffusion import create_diffusion
from opendit.models.dit import DiT, DiT_models
from opendit.utils.ckpt_utils import create_logger, load, record_model_param_shape, save
from opendit.utils.data_utils import VideoDataset, prepare_dataloader
from opendit.utils.operation import model_sharding
from opendit.utils.pg_utils import ProcessGroupManager
from opendit.utils.train_utils import all_reduce_mean, format_numel_str, get_model_numel, requires_grad, update_ema

# the first flag below was False when we tested this script but True makes A100 training a lot faster:
torch.backends.cuda.matmul.allow_tf32 = True
torch.backends.cudnn.allow_tf32 = True


def main(args):
    """
    Trains a new DiT model.
    """
    assert torch.cuda.is_available(), "Training currently requires at least one GPU."

    # ==============================
    # Initialize Distributed Training
    # ==============================
    colossalai.launch_from_torch({})
    coordinator = DistCoordinator()
    device = get_current_device()

    # ==============================
    # Setup an experiment folder
    # ==============================
    # Make outputs folder (holds all experiment subfolders)
    os.makedirs(args.outputs, exist_ok=True)
    experiment_index = len(glob(f"{args.outputs}/*"))
    # e.g., DiT-XL/2 --> DiT-XL-2 (for naming folders)
    model_string_name = args.model.replace("/", "-")
    # Create an experiment folder
    experiment_dir = f"{args.outputs}/{experiment_index:03d}-{model_string_name}"
    dist.barrier()
    if coordinator.is_master():
        os.makedirs(experiment_dir, exist_ok=True)
        with open(f"{experiment_dir}/config.txt", "w") as f:
            json.dump(args.__dict__, f, indent=4)
        logger = create_logger(experiment_dir)
        logger.info(f"Experiment directory created at {experiment_dir}")
    else:
        logger = create_logger(None)

    # ==============================
    # Initialize Tensorboard
    # ==============================
    if coordinator.is_master():
        tensorboard_dir = f"{experiment_dir}/tensorboard"
        os.makedirs(tensorboard_dir, exist_ok=True)
        writer = SummaryWriter(tensorboard_dir)

    # ==============================
    # Initialize Booster
    # ==============================
    if args.plugin == "zero2":
        plugin = LowLevelZeroPlugin(
            stage=2,
            precision=args.mixed_precision,
            initial_scale=2**16,
            max_norm=args.grad_clip,
        )
    else:
        raise ValueError(f"Unknown plugin {args.plugin}")
    booster = Booster(plugin=plugin)

    # ==============================
    # Initialize Process Group
    # ==============================
    sp_size = args.sequence_parallel_size
    dp_size = dist.get_world_size() // sp_size
    pg_manager = ProcessGroupManager(dp_size, sp_size, dp_axis=0, sp_axis=1)

    # ======================================================
    # Initialize Model, Objective, Optimizer
    # ======================================================
    # Setup data:
    dataset = VideoDataset(args.data_path)
    dataloader = prepare_dataloader(
        dataset,
        batch_size=args.batch_size,
        shuffle=True,
        drop_last=True,
        pin_memory=True,
        num_workers=args.num_workers,
        pg_manager=pg_manager,
    )
    logger.info(f"Dataset contains {len(dataset):,} images ({args.data_path})")

    # Create model
    img_size = dataset[0][0].shape[-1]
    if args.mixed_precision == "bf16":
        dtype = torch.bfloat16
    elif args.mixed_precision == "fp16":
        dtype = torch.float16
    else:
        raise ValueError(f"Unknown mixed precision {args.mixed_precision}")
<<<<<<< HEAD
    model_config = {
        "input_size": img_size,
        "num_classes": args.num_classes,
        "enable_layernorm_kernel": args.enable_layernorm_kernel,
        "enable_modulate_kernel": args.enable_modulate_kernel,
        "sequence_parallel_size": args.sequence_parallel_size,
    }

=======
>>>>>>> dffc2a21
    model: DiT = (
        DiT_models[args.model](
            enable_flashattn=args.enable_flashattn,
            sequence_parallel_group=pg_manager.sp_group,
            dtype=dtype,
            **model_config,
        )
        .to(device)
        .to(dtype)
    )

    model_numel = get_model_numel(model)
    logger.info(f"Model params: {format_numel_str(model_numel)}")
    if args.grad_checkpoint:
        model.enable_gradient_checkpointing()

    # Create ema and vae model
    # Note that parameter initialization is done within the DiT constructor
    # Create an EMA of the model for use after training
    ema: DiT = DiT_models[args.model](**model_config).to(device).to(torch.float32)
    ema.load_state_dict(model.state_dict())
    requires_grad(ema, False)
    ema_shape_dict = record_model_param_shape(ema)
    # default: 1000 steps, linear noise schedule
    diffusion = create_diffusion(timestep_respacing="")

    # Setup optimizer
    # We used default Adam betas=(0.9, 0.999) and a constant learning rate of 1e-4 in our paper
    optimizer = HybridAdam(filter(lambda p: p.requires_grad, model.parameters()), lr=args.lr, weight_decay=0, adamw_mode=True)
    # You can use a lr scheduler if you want
    lr_scheduler = None

    # Prepare models for training
    # Ensure EMA is initialized with synced weights
    update_ema(ema, model, decay=0, sharded=False)
    # important! This enables embedding dropout for classifier-free guidance
    model.train()
    # EMA model should always be in eval mode
    ema.eval()

    # Boost model for distributed training
    torch.set_default_dtype(dtype)
    model, optimizer, _, dataloader, lr_scheduler = booster.boost(
        model=model, optimizer=optimizer, lr_scheduler=lr_scheduler, dataloader=dataloader
    )

    torch.set_default_dtype(torch.float)
    logger.info("Boost model for distributed training")

    # Variables for monitoring/logging purposes:
    start_epoch = 0
    start_step = 0
    sampler_start_idx = 0
    if args.load is not None:
        logger.info("Loading checkpoint")
        start_epoch, start_step, sampler_start_idx = load(booster, model, ema, optimizer, lr_scheduler, args.load)
        logger.info(f"Loaded checkpoint {args.load} at epoch {start_epoch} step {start_step}")
    model_sharding(ema)
    num_steps_per_epoch = len(dataloader)

    logger.info(f"Training for {args.epochs} epochs...")
    # if resume training, set the sampler start index to the correct value
    dataloader.sampler.set_start_index(sampler_start_idx)
    for epoch in range(start_epoch, args.epochs):
        dataloader.sampler.set_epoch(epoch)
        dataloader_iter = iter(dataloader)
        logger.info(f"Beginning epoch {epoch}...")
        with tqdm(
            range(start_step, num_steps_per_epoch),
            desc=f"Epoch {epoch}",
            disable=not coordinator.is_master(),
            total=num_steps_per_epoch,
            initial=start_step,
        ) as pbar:
            for step in pbar:
                x, y = next(dataloader_iter)
                x = x.to(device)
                y = y.to(device)

                # TODO: deal with 4d x
                x = x.view(x.shape[0], -1, x.shape[-2], x.shape[-1])
                x = x[:, :4, :, :].contiguous()

                # Diffusion
                t = torch.randint(0, diffusion.num_timesteps, (x.shape[0],), device=device)
                model_kwargs = dict(y=y)
                loss_dict = diffusion.training_losses(model, x, t, model_kwargs)
                loss = loss_dict["loss"].mean()
                booster.backward(loss=loss, optimizer=optimizer)
                optimizer.step()
                optimizer.zero_grad()

                # Update EMA
                update_ema(ema, model.module, optimizer=optimizer)

                # Log loss values:
                all_reduce_mean(loss)
                global_step = epoch * num_steps_per_epoch + step
                pbar.set_postfix({"loss": loss.item(), "step": step, "global_step": global_step})

                # Log to tensorboard
                if coordinator.is_master() and (global_step + 1) % args.log_every == 0:
                    writer.add_scalar("loss", loss.item(), global_step)

                # Save checkpoint
                if args.ckpt_every > 0 and (global_step + 1) % args.ckpt_every == 0:
                    logger.info(f"Saving checkpoint")
                    save(
                        booster,
                        model,
                        ema,
                        optimizer,
                        lr_scheduler,
                        epoch,
                        step + 1,
                        global_step + 1,
                        args.batch_size,
                        coordinator,
                        experiment_dir,
                        ema_shape_dict,
                    )
                    logger.info(
                        f"Saved checkpoint at epoch {epoch} step {step + 1} global_step {global_step + 1} to {experiment_dir}"
                    )

        # the continue epochs are not resumed, so we need to reset the sampler start index and start step
        dataloader.sampler.set_start_index(0)
        start_step = 0

    model.eval()  # important! This disables randomized embedding dropout
    # do any sampling/FID calculation/etc. with ema (or model) in eval mode ...

    logger.info("Done!")


if __name__ == "__main__":
    # Default args here will train DiT-XL/2 with the hyperparameters we used in our paper (except training iters).
    parser = argparse.ArgumentParser()
    parser.add_argument("--data-path", type=str, required=True)
    parser.add_argument(
        "--plugin", type=str, default="zero2", choices=["gemini", "gemini_auto", "zero2", "zero2_cpu", "3d"]
    )
    parser.add_argument("--outputs", type=str, default="outputs")
    parser.add_argument("--load", type=str, default=None)
    parser.add_argument("--model", type=str, choices=list(DiT_models.keys()), default="DiT-XL/2")
    parser.add_argument("--num-classes", type=int, default=1000)
    parser.add_argument("--epochs", type=int, default=1400)
    parser.add_argument("--batch-size", type=int, default=2)
    parser.add_argument("--global-seed", type=int, default=42)
    parser.add_argument("--num-workers", type=int, default=4)
    parser.add_argument("--log-every", type=int, default=10)
    parser.add_argument("--ckpt-every", type=int, default=1000)
    parser.add_argument("--mixed_precision", type=str, default="bf16", choices=["bf16", "fp16"])
    parser.add_argument("--grad_clip", type=float, default=1.0, help="Gradient clipping value")
    parser.add_argument("--lr", type=float, default=1e-4, help="Gradient clipping value")
    parser.add_argument("--grad_checkpoint", action="store_true", help="Use gradient checkpointing")
    parser.add_argument("--image-size", type=int, choices=[256, 512], default=256)
    parser.add_argument("--enable_modulate_kernel", action="store_true", help="Enable triton modulate kernel")
    parser.add_argument("--enable_layernorm_kernel", action="store_true", help="Enable apex layernorm kernel")
    parser.add_argument("--enable_flashattn", action="store_true", help="Enable flashattn kernel")
    parser.add_argument("--sequence_parallel_size", type=int, default=1, help="Sequence parallel size, enable if > 1")
    args = parser.parse_args()
    main(args)<|MERGE_RESOLUTION|>--- conflicted
+++ resolved
@@ -113,7 +113,7 @@
         dtype = torch.float16
     else:
         raise ValueError(f"Unknown mixed precision {args.mixed_precision}")
-<<<<<<< HEAD
+
     model_config = {
         "input_size": img_size,
         "num_classes": args.num_classes,
@@ -121,9 +121,7 @@
         "enable_modulate_kernel": args.enable_modulate_kernel,
         "sequence_parallel_size": args.sequence_parallel_size,
     }
-
-=======
->>>>>>> dffc2a21
+    
     model: DiT = (
         DiT_models[args.model](
             enable_flashattn=args.enable_flashattn,
