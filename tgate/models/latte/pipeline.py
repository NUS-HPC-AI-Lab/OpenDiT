--- conflicted
+++ resolved
@@ -771,7 +771,6 @@
         # 7. Denoising loop
         num_warmup_steps = max(len(timesteps) - num_inference_steps * self.scheduler.order, 0)
 
-<<<<<<< HEAD
         with self.progress_bar(total=num_inference_steps) as progress_bar:
             for i, t in enumerate(timesteps):
                 # if enable_tgate():
@@ -786,60 +785,6 @@
                 latent_model_input = torch.cat([latents] * 2) if do_classifier_free_guidance else latents
                 latent_model_input = self.scheduler.scale_model_input(latent_model_input, t)
 
-                current_timestep = t
-                if not torch.is_tensor(current_timestep):
-                    # TODO: this requires sync between CPU and GPU. So try to pass timesteps as tensors if you can
-                    # This would be a good case for the `match` statement (Python 3.10+)
-                    is_mps = latent_model_input.device.type == "mps"
-                    if isinstance(current_timestep, float):
-                        dtype = torch.float32 if is_mps else torch.float64
-                    else:
-                        dtype = torch.int32 if is_mps else torch.int64
-                    current_timestep = torch.tensor([current_timestep], dtype=dtype, device=latent_model_input.device)
-                elif len(current_timestep.shape) == 0:
-                    current_timestep = current_timestep[None].to(latent_model_input.device)
-                # broadcast to batch dimension in a way that's compatible with ONNX/Core ML
-                current_timestep = current_timestep.expand(latent_model_input.shape[0])
-
-                # predict noise model_output
-                noise_pred = self.transformer(
-                    latent_model_input,
-                    encoder_hidden_states=prompt_embeds,
-                    timestep=current_timestep,
-                    timestep_index=i,
-                    added_cond_kwargs=added_cond_kwargs,
-                    enable_temporal_attentions=enable_temporal_attentions,
-                    return_dict=False,
-                )[0]
-
-                # perform guidance
-                # if do_classifier_free_guidance and (i < get_gate_step()):
-                #     noise_pred_uncond, noise_pred_text = noise_pred.chunk(2)
-                #     noise_pred = noise_pred_uncond + guidance_scale * (noise_pred_text - noise_pred_uncond)
-
-                if do_classifier_free_guidance:
-                    noise_pred_uncond, noise_pred_text = noise_pred.chunk(2)
-                    noise_pred = noise_pred_uncond + guidance_scale * (noise_pred_text - noise_pred_uncond)
-
-                # learned sigma
-                if self.transformer.config.out_channels // 2 == latent_channels:
-                    noise_pred = noise_pred.chunk(2, dim=1)[0]
-=======
-        import tqdm
-        progress_bar = tqdm.tqdm if verbose else lambda x: x
-        for i, t in progress_bar(list(enumerate(timesteps))):
-            # if enable_tgate():
-            #     if do_classifier_free_guidance and (i < get_gate_step()):
-            #         latent_model_input = torch.cat([latents] * 2)
-            #     else:
-            #         latent_model_input = latents
-            #         prompt_embeds = negative_prompt_embeds if do_classifier_free_guidance else prompt_embeds
-            # else:
-            #     latent_model_input = torch.cat([latents] * 2) if do_classifier_free_guidance else latents
-
-            latent_model_input = torch.cat([latents] * 2) if do_classifier_free_guidance else latents
-            latent_model_input = self.scheduler.scale_model_input(latent_model_input, t)
-
             current_timestep = t
             if not torch.is_tensor(current_timestep):
                 # TODO: this requires sync between CPU and GPU. So try to pass timesteps as tensors if you can
@@ -847,7 +792,6 @@
                 is_mps = latent_model_input.device.type == "mps"
                 if isinstance(current_timestep, float):
                     dtype = torch.float32 if is_mps else torch.float64
->>>>>>> b8639bb0
                 else:
                     dtype = torch.int32 if is_mps else torch.int64
                 current_timestep = torch.tensor([current_timestep], dtype=dtype, device=latent_model_input.device)
